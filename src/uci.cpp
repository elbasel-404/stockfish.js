--- conflicted
+++ resolved
@@ -141,7 +141,6 @@
 /// run 'bench', once the command is executed the function returns immediately.
 /// In addition to the UCI ones, also some additional debug commands are supported.
 
-<<<<<<< HEAD
 ///NOTE: This has been modified for Stockfish.js since we can't have an infinite loop.
 Position pos;
   void UCI::commandInit() {
@@ -149,20 +148,6 @@
   }
   void UCI::command(const string& cmd) {
       string token;
-=======
-void UCI::loop(int argc, char* argv[]) {
-
-  Position pos(StartFEN, false, Threads.main()); // The root position
-  string token, cmd;
-
-  for (int i = 1; i < argc; ++i)
-      cmd += std::string(argv[i]) + " ";
-
-  do {
-      if (argc == 1 && !getline(cin, cmd)) // Block here waiting for input or EOF
-          cmd = "quit";
-
->>>>>>> 3cdb1cd5
       istringstream is(cmd);
 
       token.clear(); // getline() could return empty or blank line
