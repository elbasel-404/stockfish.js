/*
  Stockfish, a UCI chess playing engine derived from Glaurung 2.1
  Copyright (C) 2004-2008 Tord Romstad (Glaurung author)
  Copyright (C) 2008-2013 Marco Costalba, Joona Kiiski, Tord Romstad

  Stockfish is free software: you can redistribute it and/or modify
  it under the terms of the GNU General Public License as published by
  the Free Software Foundation, either version 3 of the License, or
  (at your option) any later version.

  Stockfish is distributed in the hope that it will be useful,
  but WITHOUT ANY WARRANTY; without even the implied warranty of
  MERCHANTABILITY or FITNESS FOR A PARTICULAR PURPOSE.  See the
  GNU General Public License for more details.

  You should have received a copy of the GNU General Public License
  along with this program.  If not, see <http://www.gnu.org/licenses/>.
*/

#include <iomanip>
#include <iostream>
#include <sstream>
#include <string>

#include "evaluate.h"
#include "notation.h"
#include "position.h"
#include "search.h"
#include "thread.h"
#include "ucioption.h"

using namespace std;

extern void benchmark(const Position& pos, istream& is);

namespace {

  // FEN string of the initial position, normal chess
  const char* StartFEN = "rnbqkbnr/pppppppp/8/8/8/8/PPPPPPPP/RNBQKBNR w KQkq - 0 1";

  // Keep track of position keys along the setup moves (from start position to the
  // position just before to start searching). Needed by repetition draw detection.
  Search::StateStackPtr SetupStates;
  Position currentPos;

  void setoption(istringstream& up);
  void position(Position& pos, istringstream& up);
  void go(const Position& pos, istringstream& up);
}


/// Wait for a command from the user, parse this text string as an UCI command,
/// and call the appropriate functions. Also intercepts EOF from stdin to ensure
/// that we exit gracefully if the GUI dies unexpectedly. In addition to the UCI
/// commands, the function also supports a few debug commands.

<<<<<<< HEAD
void UCI::commandInit() {
	currentPos = Position(StartFEN, false, Threads.main()); // The root position
}

void UCI::command(const string& cmd) {
  istringstream is(cmd);

  string token;
  is >> skipws >> token;

  if (token == "quit" || token == "stop" || token == "ponderhit")
  {
	  // GUI sends 'ponderhit' to tell us to ponder on the same move the
	  // opponent has played. In case Signals.stopOnPonderhit is set we are
	  // waiting for 'ponderhit' to stop the search (for instance because we
	  // already ran out of time), otherwise we should continue searching but
	  // switching from pondering to normal search.
	  if (token != "ponderhit" || Search::Signals.stopOnPonderhit)
	  {
		  Search::Signals.stop = true;
	  }
	  else
		  Search::Limits.ponder = false;
  }
  else if (token == "perft" && (is >> token)) // Read perft depth
  {
	  stringstream ss;

	  ss << Options["Hash"]    << " "
		 << Options["Threads"] << " " << token << " current perft";

	  benchmark(currentPos, ss);
  }
  else if (token == "key")
	  sync_cout << hex << uppercase << setfill('0')
				<< "position key: "   << setw(16) << currentPos.key()
				<< "\nmaterial key: " << setw(16) << currentPos.material_key()
				<< "\npawn key:     " << setw(16) << currentPos.pawn_key()
				<< dec << sync_endl;

  else if (token == "uci")
	  sync_cout << "id name " << engine_info(true)
				<< "\n"       << Options
				<< "\nuciok"  << sync_endl;

  else if (token == "eval")
  {
	  Search::RootColor = currentPos.side_to_move(); // Ensure it is set
	  sync_cout << Eval::trace(currentPos) << sync_endl;
  }
  else if (token == "ucinewgame") TT.clear();
  else if (token == "go")         go(currentPos, is);
  else if (token == "position")   position(currentPos, is);
  else if (token == "setoption")  setoption(is);
  else if (token == "flip")       currentPos.flip();
  else if (token == "bench")      benchmark(currentPos, is);
  else if (token == "d")          sync_cout << currentPos.pretty() << sync_endl;
  else if (token == "isready")    sync_cout << "readyok" << sync_endl;
  else
	  sync_cout << "Unknown command: " << cmd << sync_endl;
=======
void UCI::loop(const string& args) {

  Position pos(StartFEN, false, Threads.main()); // The root position
  string token, cmd = args;

  do {
      if (args.empty() && !getline(cin, cmd)) // Block here waiting for input
          cmd = "quit";

      istringstream is(cmd);

      is >> skipws >> token;

      if (token == "quit" || token == "stop" || token == "ponderhit")
      {
          // GUI sends 'ponderhit' to tell us to ponder on the same move the
          // opponent has played. In case Signals.stopOnPonderhit is set we are
          // waiting for 'ponderhit' to stop the search (for instance because we
          // already ran out of time), otherwise we should continue searching but
          // switching from pondering to normal search.
          if (token != "ponderhit" || Search::Signals.stopOnPonderhit)
          {
              Search::Signals.stop = true;
              Threads.main()->notify_one(); // Could be sleeping
          }
          else
              Search::Limits.ponder = false;
      }
      else if (token == "perft" && (is >> token)) // Read perft depth
      {
          stringstream ss;

          ss << Options["Hash"]    << " "
             << Options["Threads"] << " " << token << " current perft";

          benchmark(pos, ss);
      }
      else if (token == "key")
          sync_cout << hex << uppercase << setfill('0')
                    << "position key: "   << setw(16) << pos.key()
                    << "\nmaterial key: " << setw(16) << pos.material_key()
                    << "\npawn key:     " << setw(16) << pos.pawn_key()
                    << dec << sync_endl;

      else if (token == "uci")
          sync_cout << "id name " << engine_info(true)
                    << "\n"       << Options
                    << "\nuciok"  << sync_endl;

      else if (token == "eval")
      {
          Search::RootColor = pos.side_to_move(); // Ensure it is set
          sync_cout << Eval::trace(pos) << sync_endl;
      }
      else if (token == "ucinewgame") { /* Avoid returning "Unknown command" */ }
      else if (token == "go")         go(pos, is);
      else if (token == "position")   position(pos, is);
      else if (token == "setoption")  setoption(is);
      else if (token == "flip")       pos.flip();
      else if (token == "bench")      benchmark(pos, is);
      else if (token == "d")          sync_cout << pos.pretty() << sync_endl;
      else if (token == "isready")    sync_cout << "readyok" << sync_endl;
      else
          sync_cout << "Unknown command: " << cmd << sync_endl;

  } while (token != "quit" && args.empty()); // Args have one-shot behaviour

  Threads.wait_for_think_finished(); // Cannot quit while search is running
>>>>>>> c5bb9b9d
}


namespace {

  // position() is called when engine receives the "position" UCI command.
  // The function sets up the position described in the given fen string ("fen")
  // or the starting position ("startpos") and then makes the moves given in the
  // following move list ("moves").

  void position(Position& pos, istringstream& is) {

    Move m;
    string token, fen;

    is >> token;

    if (token == "startpos")
    {
        fen = StartFEN;
        is >> token; // Consume "moves" token if any
    }
    else if (token == "fen")
        while (is >> token && token != "moves")
            fen += token + " ";
    else
        return;

    pos.set(fen, Options["UCI_Chess960"], Threads.main());
    SetupStates = Search::StateStackPtr(new std::stack<StateInfo>());

    // Parse move list (if any)
    while (is >> token && (m = move_from_uci(pos, token)) != MOVE_NONE)
    {
        SetupStates->push(StateInfo());
        pos.do_move(m, SetupStates->top());
    }
  }


  // setoption() is called when engine receives the "setoption" UCI command. The
  // function updates the UCI option ("name") to the given value ("value").

  void setoption(istringstream& is) {

    string token, name, value;

    is >> token; // Consume "name" token

    // Read option name (can contain spaces)
    while (is >> token && token != "value")
        name += string(" ", !name.empty()) + token;

    // Read option value (can contain spaces)
    while (is >> token)
        value += string(" ", !value.empty()) + token;

    if (Options.count(name))
        Options[name] = value;
    else
        sync_cout << "No such option: " << name << sync_endl;
  }


  // go() is called when engine receives the "go" UCI command. The function sets
  // the thinking time and other parameters from the input string, and starts
  // the search.

  void go(const Position& pos, istringstream& is) {

    Search::LimitsType limits;
    vector<Move> searchMoves;
    string token;

    while (is >> token)
    {
        if (token == "searchmoves")
            while (is >> token)
                searchMoves.push_back(move_from_uci(pos, token));

        else if (token == "wtime")     is >> limits.time[WHITE];
        else if (token == "btime")     is >> limits.time[BLACK];
        else if (token == "winc")      is >> limits.inc[WHITE];
        else if (token == "binc")      is >> limits.inc[BLACK];
        else if (token == "movestogo") is >> limits.movestogo;
        else if (token == "depth")     is >> limits.depth;
        else if (token == "nodes")     is >> limits.nodes;
        else if (token == "movetime")  is >> limits.movetime;
        else if (token == "mate")      is >> limits.mate;
        else if (token == "infinite")  limits.infinite = true;
        else if (token == "ponder")    limits.ponder = true;
    }

    Threads.start_thinking(pos, limits, searchMoves, SetupStates);
  }
}<|MERGE_RESOLUTION|>--- conflicted
+++ resolved
@@ -54,7 +54,6 @@
 /// that we exit gracefully if the GUI dies unexpectedly. In addition to the UCI
 /// commands, the function also supports a few debug commands.
 
-<<<<<<< HEAD
 void UCI::commandInit() {
 	currentPos = Position(StartFEN, false, Threads.main()); // The root position
 }
@@ -75,6 +74,7 @@
 	  if (token != "ponderhit" || Search::Signals.stopOnPonderhit)
 	  {
 		  Search::Signals.stop = true;
+		  Threads.main()->notify_one(); // Could be sleeping
 	  }
 	  else
 		  Search::Limits.ponder = false;
@@ -105,7 +105,7 @@
 	  Search::RootColor = currentPos.side_to_move(); // Ensure it is set
 	  sync_cout << Eval::trace(currentPos) << sync_endl;
   }
-  else if (token == "ucinewgame") TT.clear();
+  else if (token == "ucinewgame") { /* Avoid returning "Unknown command" */ }
   else if (token == "go")         go(currentPos, is);
   else if (token == "position")   position(currentPos, is);
   else if (token == "setoption")  setoption(is);
@@ -115,76 +115,6 @@
   else if (token == "isready")    sync_cout << "readyok" << sync_endl;
   else
 	  sync_cout << "Unknown command: " << cmd << sync_endl;
-=======
-void UCI::loop(const string& args) {
-
-  Position pos(StartFEN, false, Threads.main()); // The root position
-  string token, cmd = args;
-
-  do {
-      if (args.empty() && !getline(cin, cmd)) // Block here waiting for input
-          cmd = "quit";
-
-      istringstream is(cmd);
-
-      is >> skipws >> token;
-
-      if (token == "quit" || token == "stop" || token == "ponderhit")
-      {
-          // GUI sends 'ponderhit' to tell us to ponder on the same move the
-          // opponent has played. In case Signals.stopOnPonderhit is set we are
-          // waiting for 'ponderhit' to stop the search (for instance because we
-          // already ran out of time), otherwise we should continue searching but
-          // switching from pondering to normal search.
-          if (token != "ponderhit" || Search::Signals.stopOnPonderhit)
-          {
-              Search::Signals.stop = true;
-              Threads.main()->notify_one(); // Could be sleeping
-          }
-          else
-              Search::Limits.ponder = false;
-      }
-      else if (token == "perft" && (is >> token)) // Read perft depth
-      {
-          stringstream ss;
-
-          ss << Options["Hash"]    << " "
-             << Options["Threads"] << " " << token << " current perft";
-
-          benchmark(pos, ss);
-      }
-      else if (token == "key")
-          sync_cout << hex << uppercase << setfill('0')
-                    << "position key: "   << setw(16) << pos.key()
-                    << "\nmaterial key: " << setw(16) << pos.material_key()
-                    << "\npawn key:     " << setw(16) << pos.pawn_key()
-                    << dec << sync_endl;
-
-      else if (token == "uci")
-          sync_cout << "id name " << engine_info(true)
-                    << "\n"       << Options
-                    << "\nuciok"  << sync_endl;
-
-      else if (token == "eval")
-      {
-          Search::RootColor = pos.side_to_move(); // Ensure it is set
-          sync_cout << Eval::trace(pos) << sync_endl;
-      }
-      else if (token == "ucinewgame") { /* Avoid returning "Unknown command" */ }
-      else if (token == "go")         go(pos, is);
-      else if (token == "position")   position(pos, is);
-      else if (token == "setoption")  setoption(is);
-      else if (token == "flip")       pos.flip();
-      else if (token == "bench")      benchmark(pos, is);
-      else if (token == "d")          sync_cout << pos.pretty() << sync_endl;
-      else if (token == "isready")    sync_cout << "readyok" << sync_endl;
-      else
-          sync_cout << "Unknown command: " << cmd << sync_endl;
-
-  } while (token != "quit" && args.empty()); // Args have one-shot behaviour
-
-  Threads.wait_for_think_finished(); // Cannot quit while search is running
->>>>>>> c5bb9b9d
 }
 
 
