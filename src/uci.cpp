/*
  Stockfish, a UCI chess playing engine derived from Glaurung 2.1
  Copyright (C) 2004-2008 Tord Romstad (Glaurung author)
  Copyright (C) 2008-2014 Marco Costalba, Joona Kiiski, Tord Romstad

  Stockfish is free software: you can redistribute it and/or modify
  it under the terms of the GNU General Public License as published by
  the Free Software Foundation, either version 3 of the License, or
  (at your option) any later version.

  Stockfish is distributed in the hope that it will be useful,
  but WITHOUT ANY WARRANTY; without even the implied warranty of
  MERCHANTABILITY or FITNESS FOR A PARTICULAR PURPOSE.  See the
  GNU General Public License for more details.

  You should have received a copy of the GNU General Public License
  along with this program.  If not, see <http://www.gnu.org/licenses/>.
*/

#include <iomanip>
#include <iostream>
#include <sstream>
#include <string>

#include "evaluate.h"
#include "notation.h"
#include "position.h"
#include "search.h"
#include "thread.h"
#include "tt.h"
#include "ucioption.h"

using namespace std;

extern void benchmark(const Position& pos, istream& is);

namespace {

  // FEN string of the initial position, normal chess
  const char* StartFEN = "rnbqkbnr/pppppppp/8/8/8/8/PPPPPPPP/RNBQKBNR w KQkq - 0 1";

  // Keep a track of the position keys along the setup moves (from the start position
  // to the position just before the search starts). This is needed by the repetition
  // draw detection code.
  Search::StateStackPtr SetupStates;
  Position currentPos;

<<<<<<< HEAD
  void setoption(istringstream& up);
  void position(Position& pos, istringstream& up);
  void go(const Position& pos, istringstream& up);
}


/// Wait for a command from the user, parse this text string as an UCI command,
/// and call the appropriate functions. Also intercepts EOF from stdin to ensure
/// that we exit gracefully if the GUI dies unexpectedly. In addition to the UCI
/// commands, the function also supports a few debug commands.

void UCI::commandInit() {
	currentPos = Position(StartFEN, false, Threads.main()); // The root position
}

void UCI::command(const string& cmd) {
  istringstream is(cmd);

  string token;
  is >> skipws >> token;

  if (token == "quit" || token == "stop" || token == "ponderhit")
  {
	  // GUI sends 'ponderhit' to tell us to ponder on the same move the
	  // opponent has played. In case Signals.stopOnPonderhit is set we are
	  // waiting for 'ponderhit' to stop the search (for instance because we
	  // already ran out of time), otherwise we should continue searching but
	  // switching from pondering to normal search.
	  if (token != "ponderhit" || Search::Signals.stopOnPonderhit)
	  {
		  Search::Signals.stop = true;
		  Threads.main()->notify_one(); // Could be sleeping
	  }
	  else
		  Search::Limits.ponder = false;
  }
  else if (token == "perft" && (is >> token)) // Read perft depth
  {
	  stringstream ss;

	  ss << Options["Hash"]    << " "
		 << Options["Threads"] << " " << token << " current perft";

	  benchmark(currentPos, ss);
  }
  else if (token == "key")
	  sync_cout << hex << uppercase << setfill('0')
				<< "position key: "   << setw(16) << currentPos.key()
				<< "\nmaterial key: " << setw(16) << currentPos.material_key()
				<< "\npawn key:     " << setw(16) << currentPos.pawn_key()
				<< dec << sync_endl;

  else if (token == "uci")
	  sync_cout << "id name " << engine_info(true)
				<< "\n"       << Options
				<< "\nuciok"  << sync_endl;

  else if (token == "eval")
  {
	  Search::RootColor = currentPos.side_to_move(); // Ensure it is set
	  sync_cout << Eval::trace(currentPos) << sync_endl;
  }
  else if (token == "ucinewgame") { /* Avoid returning "Unknown command" */ }
  else if (token == "go")         go(currentPos, is);
  else if (token == "position")   position(currentPos, is);
  else if (token == "setoption")  setoption(is);
  else if (token == "flip")       currentPos.flip();
  else if (token == "bench")      benchmark(currentPos, is);
  else if (token == "d")          sync_cout << currentPos.pretty() << sync_endl;
  else if (token == "isready")    sync_cout << "readyok" << sync_endl;
  else
	  sync_cout << "Unknown command: " << cmd << sync_endl;
}


namespace {
=======
>>>>>>> e10276f4

  // position() is called when engine receives the "position" UCI command.
  // The function sets up the position described in the given FEN string ("fen")
  // or the starting position ("startpos") and then makes the moves given in the
  // following move list ("moves").

  void position(Position& pos, istringstream& is) {

    Move m;
    string token, fen;

    is >> token;

    if (token == "startpos")
    {
        fen = StartFEN;
        is >> token; // Consume "moves" token if any
    }
    else if (token == "fen")
        while (is >> token && token != "moves")
            fen += token + " ";
    else
        return;

    pos.set(fen, Options["UCI_Chess960"], Threads.main());
    SetupStates = Search::StateStackPtr(new std::stack<StateInfo>());

    // Parse move list (if any)
    while (is >> token && (m = move_from_uci(pos, token)) != MOVE_NONE)
    {
        SetupStates->push(StateInfo());
        pos.do_move(m, SetupStates->top());
    }
  }


  // setoption() is called when engine receives the "setoption" UCI command. The
  // function updates the UCI option ("name") to the given value ("value").

  void setoption(istringstream& is) {

    string token, name, value;

    is >> token; // Consume "name" token

    // Read option name (can contain spaces)
    while (is >> token && token != "value")
        name += string(" ", !name.empty()) + token;

    // Read option value (can contain spaces)
    while (is >> token)
        value += string(" ", !value.empty()) + token;

    if (Options.count(name))
        Options[name] = value;
    else
        sync_cout << "No such option: " << name << sync_endl;
  }


  // go() is called when engine receives the "go" UCI command. The function sets
  // the thinking time and other parameters from the input string, and starts
  // the search.

  void go(const Position& pos, istringstream& is) {

    Search::LimitsType limits;
    string token;

    while (is >> token)
    {
        if (token == "searchmoves")
            while (is >> token)
                limits.searchmoves.push_back(move_from_uci(pos, token));

        else if (token == "wtime")     is >> limits.time[WHITE];
        else if (token == "btime")     is >> limits.time[BLACK];
        else if (token == "winc")      is >> limits.inc[WHITE];
        else if (token == "binc")      is >> limits.inc[BLACK];
        else if (token == "movestogo") is >> limits.movestogo;
        else if (token == "depth")     is >> limits.depth;
        else if (token == "nodes")     is >> limits.nodes;
        else if (token == "movetime")  is >> limits.movetime;
        else if (token == "mate")      is >> limits.mate;
        else if (token == "infinite")  limits.infinite = true;
        else if (token == "ponder")    limits.ponder = true;
    }

    Threads.start_thinking(pos, limits, SetupStates);
  }

} // namespace


/// Wait for a command from the user, parse this text string as an UCI command,
/// and call the appropriate functions. Also intercepts EOF from stdin to ensure
/// that we exit gracefully if the GUI dies unexpectedly. In addition to the UCI
/// commands, the function also supports a few debug commands.

void UCI::loop(int argc, char* argv[]) {

  Position pos(StartFEN, false, Threads.main()); // The root position
  string token, cmd;

  for (int i = 1; i < argc; ++i)
      cmd += std::string(argv[i]) + " ";

  do {
      if (argc == 1 && !getline(cin, cmd)) // Block here waiting for input
          cmd = "quit";

      istringstream is(cmd);

      is >> skipws >> token;

      if (token == "quit" || token == "stop" || token == "ponderhit")
      {
          // The GUI sends 'ponderhit' to tell us to ponder on the same move the
          // opponent has played. In case Signals.stopOnPonderhit is set we are
          // waiting for 'ponderhit' to stop the search (for instance because we
          // already ran out of time), otherwise we should continue searching but
          // switch from pondering to normal search.
          if (token != "ponderhit" || Search::Signals.stopOnPonderhit)
          {
              Search::Signals.stop = true;
              Threads.main()->notify_one(); // Could be sleeping
          }
          else
              Search::Limits.ponder = false;
      }
      else if (token == "perft" || token == "divide")
      {
          int depth;
          stringstream ss;

          is >> depth;
          ss << Options["Hash"]    << " "
             << Options["Threads"] << " " << depth << " current " << token;

          benchmark(pos, ss);
      }
      else if (token == "key")
          sync_cout << hex << uppercase << setfill('0')
                    << "position key: "   << setw(16) << pos.key()
                    << "\nmaterial key: " << setw(16) << pos.material_key()
                    << "\npawn key:     " << setw(16) << pos.pawn_key()
                    << dec << nouppercase << setfill(' ') << sync_endl;

      else if (token == "uci")
          sync_cout << "id name " << engine_info(true)
                    << "\n"       << Options
                    << "\nuciok"  << sync_endl;

      else if (token == "eval")       sync_cout << Eval::trace(pos) << sync_endl;
      else if (token == "ucinewgame") TT.clear();
      else if (token == "go")         go(pos, is);
      else if (token == "position")   position(pos, is);
      else if (token == "setoption")  setoption(is);
      else if (token == "flip")       pos.flip();
      else if (token == "bench")      benchmark(pos, is);
      else if (token == "d")          sync_cout << pos.pretty() << sync_endl;
      else if (token == "isready")    sync_cout << "readyok" << sync_endl;
      else
          sync_cout << "Unknown command: " << cmd << sync_endl;

  } while (token != "quit" && argc == 1); // Passed args have one-shot behaviour

  Threads.wait_for_think_finished(); // Cannot quit whilst the search is running
}<|MERGE_RESOLUTION|>--- conflicted
+++ resolved
@@ -45,7 +45,6 @@
   Search::StateStackPtr SetupStates;
   Position currentPos;
 
-<<<<<<< HEAD
   void setoption(istringstream& up);
   void position(Position& pos, istringstream& up);
   void go(const Position& pos, istringstream& up);
@@ -122,8 +121,6 @@
 
 
 namespace {
-=======
->>>>>>> e10276f4
 
   // position() is called when engine receives the "position" UCI command.
   // The function sets up the position described in the given FEN string ("fen")
