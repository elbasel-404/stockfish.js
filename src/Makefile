--- conflicted
+++ resolved
@@ -325,13 +325,8 @@
 	ifeq ($(comp),icc)
 		CXXFLAGS += -msse3 -DUSE_POPCNT
 	else
-<<<<<<< HEAD
-	CXXFLAGS += -msse3 -mpopcnt -DUSE_POPCNT
-endif
-=======
 		CXXFLAGS += -msse3 -mpopcnt -DUSE_POPCNT
 	endif
->>>>>>> d222fe47
 endif
 
 ### 3.10 pext
@@ -526,10 +521,7 @@
 	-@$(CXX) $(DEPENDFLAGS) -MM $(OBJS:.o=.cpp) > $@ 2> /dev/null
 
 -include .depend
-<<<<<<< HEAD
 
 ifeq ($(COMP),emscripten)
 $(EXE): main.js
-endif
-=======
->>>>>>> d222fe47
+endif