/*
  Stockfish, a UCI chess playing engine derived from Glaurung 2.1
  Copyright (C) 2004-2008 Tord Romstad (Glaurung author)
  Copyright (C) 2008-2014 Marco Costalba, Joona Kiiski, Tord Romstad

  Stockfish is free software: you can redistribute it and/or modify
  it under the terms of the GNU General Public License as published by
  the Free Software Foundation, either version 3 of the License, or
  (at your option) any later version.

  Stockfish is distributed in the hope that it will be useful,
  but WITHOUT ANY WARRANTY; without even the implied warranty of
  MERCHANTABILITY or FITNESS FOR A PARTICULAR PURPOSE.  See the
  GNU General Public License for more details.

  You should have received a copy of the GNU General Public License
  along with this program.  If not, see <http://www.gnu.org/licenses/>.
*/

#include <algorithm>
#include <cassert>
#include <iomanip>
#include <sstream>

#include "bitcount.h"
#include "evaluate.h"
#include "material.h"
#include "pawns.h"
#include "thread.h"
<<<<<<< HEAD
#include "uci.h"
=======
>>>>>>> d222fe47

namespace {

  // Struct EvalInfo contains various information computed and collected
  // by the evaluation functions.
  struct EvalInfo {

    // Pointers to material and pawn hash table entries
    Material::Entry* mi;
    Pawns::Entry* pi;

    // attackedBy[color][piece type] is a bitboard representing all squares
    // attacked by a given color and piece type, attackedBy[color][ALL_PIECES]
    // contains all squares attacked by the given color.
    Bitboard attackedBy[COLOR_NB][PIECE_TYPE_NB];

    // kingRing[color] is the zone around the king which is considered
    // by the king safety evaluation. This consists of the squares directly
    // adjacent to the king, and the three (or two, for a king on an edge file)
    // squares two ranks in front of the king. For instance, if black's king
    // is on g8, kingRing[BLACK] is a bitboard containing the squares f8, h8,
    // f7, g7, h7, f6, g6 and h6.
    Bitboard kingRing[COLOR_NB];

    // kingAttackersCount[color] is the number of pieces of the given color
    // which attack a square in the kingRing of the enemy king.
    int kingAttackersCount[COLOR_NB];

    // kingAttackersWeight[color] is the sum of the "weight" of the pieces of the
    // given color which attack a square in the kingRing of the enemy king. The
    // weights of the individual piece types are given by the elements in the
    // KingAttackWeights array.
    int kingAttackersWeight[COLOR_NB];

    // kingAdjacentZoneAttacksCount[color] is the number of attacks to squares
    // directly adjacent to the king of the given color. Pieces which attack
    // more than one square are counted multiple times. For instance, if black's
    // king is on g8 and there's a white knight on g5, this knight adds
    // 2 to kingAdjacentZoneAttacksCount[BLACK].
    int kingAdjacentZoneAttacksCount[COLOR_NB];

    Bitboard pinnedPieces[COLOR_NB];
  };

  namespace Tracing {

    enum Terms { // First 8 entries are for PieceType
      MATERIAL = 8, IMBALANCE, MOBILITY, THREAT, PASSED, SPACE, TOTAL, TERMS_NB
    };

    Score scores[COLOR_NB][TERMS_NB];
    EvalInfo ei;
    ScaleFactor sf;

    double to_cp(Value v);
    void write(int idx, Color c, Score s);
    void write(int idx, Score w, Score b = SCORE_ZERO);
    void print(std::stringstream& ss, const char* name, int idx);
    std::string do_trace(const Position& pos);
  }

  // Evaluation weights, indexed by evaluation term
  enum { Mobility, PawnStructure, PassedPawns, Space, KingSafety };
  struct Weight { int mg, eg; } Weights[] = {
    {289, 344}, {233, 201}, {221, 273}, {46, 0}, {318, 0} /// Changes here must be made below (TODO: Find a way to copy this so we can merge eaiser.)
  };

  typedef Value V;
  #define S(mg, eg) make_score(mg, eg)
  
  /// Re-added
  // Internal evaluation weights. These are applied on top of the evaluation
  // weights read from UCI parameters. The purpose is to be able to change
  // the evaluation weights while keeping the default values of the UCI
  // parameters at 100, which looks prettier.
  //
  ///NOTE: This was deleted upstream. It should match the Weight struct above.
  ///      Also, Weight is a const upstream.
  const Score WeightsInternal[] = {
    S(289, 344), S(233, 201), S(221, 273), S(46, 0), S(318, 0)
  };

  // MobilityBonus[PieceType][attacked] contains bonuses for middle and end
  // game, indexed by piece type and number of attacked squares not occupied by
  // friendly pieces.
  const Score MobilityBonus[][32] = {
    {}, {},
    { S(-65,-50), S(-42,-30), S(-9,-10), S( 3,  0), S(15, 10), S(27, 20), // Knights
      S( 37, 28), S( 42, 31), S(44, 33) },
    { S(-52,-47), S(-28,-23), S( 6,  1), S(20, 15), S(34, 29), S(48, 43), // Bishops
      S( 60, 55), S( 68, 63), S(74, 68), S(77, 72), S(80, 75), S(82, 77),
      S( 84, 79), S( 86, 81) },
    { S(-47,-53), S(-31,-26), S(-5,  0), S( 1, 16), S( 7, 32), S(13, 48), // Rooks
      S( 18, 64), S( 22, 80), S(26, 96), S(29,109), S(31,115), S(33,119),
      S( 35,122), S( 36,123), S(37,124) },
    { S(-42,-40), S(-28,-23), S(-5, -7), S( 0,  0), S( 6, 10), S(11, 19), // Queens
      S( 13, 29), S( 18, 38), S(20, 40), S(21, 41), S(22, 41), S(22, 41),
      S( 22, 41), S( 23, 41), S(24, 41), S(25, 41), S(25, 41), S(25, 41),
      S( 25, 41), S( 25, 41), S(25, 41), S(25, 41), S(25, 41), S(25, 41),
      S( 25, 41), S( 25, 41), S(25, 41), S(25, 41) }
  };

  // Outpost[PieceType][Square] contains bonuses for knights and bishops outposts,
  // indexed by piece type and square (from white's point of view).
  const Value Outpost[][SQUARE_NB] = {
  {// A     B     C     D     E     F     G     H
    V(0), V(0), V(0), V(0), V(0), V(0), V(0), V(0), // Knights
    V(0), V(0), V(0), V(0), V(0), V(0), V(0), V(0),
    V(0), V(0), V(4), V(8), V(8), V(4), V(0), V(0),
    V(0), V(4),V(17),V(26),V(26),V(17), V(4), V(0),
    V(0), V(8),V(26),V(35),V(35),V(26), V(8), V(0),
    V(0), V(4),V(17),V(17),V(17),V(17), V(4), V(0) },
  {
    V(0), V(0), V(0), V(0), V(0), V(0), V(0), V(0), // Bishops
    V(0), V(0), V(0), V(0), V(0), V(0), V(0), V(0),
    V(0), V(0), V(5), V(5), V(5), V(5), V(0), V(0),
    V(0), V(5),V(10),V(10),V(10),V(10), V(5), V(0),
    V(0),V(10),V(21),V(21),V(21),V(21),V(10), V(0),
    V(0), V(5), V(8), V(8), V(8), V(8), V(5), V(0) }
  };

  // Threat[defended/weak][minor/major attacking][attacked PieceType] contains
  // bonuses according to which piece type attacks which one.
  const Score Threat[][2][PIECE_TYPE_NB] = {
  { { S(0, 0), S( 0, 0), S(19, 37), S(24, 37), S(44, 97), S(35,106) },   // Defended Minor
    { S(0, 0), S( 0, 0), S( 9, 14), S( 9, 14), S( 7, 14), S(24, 48) } }, // Defended Major
  { { S(0, 0), S( 0,32), S(33, 41), S(31, 50), S(41,100), S(35,104) },   // Weak Minor
    { S(0, 0), S( 0,27), S(26, 57), S(26, 57), S(0 , 43), S(23, 51) } }  // Weak Major
  };

  // ThreatenedByPawn[PieceType] contains a penalty according to which piece
  // type is attacked by an enemy pawn.
  const Score ThreatenedByPawn[] = {
    S(0, 0), S(0, 0), S(87, 118), S(84, 122), S(114, 203), S(121, 217)
  };

  // Assorted bonuses and penalties used by evaluation
<<<<<<< HEAD
  const Score KingOnOne        = S(2 , 58);
  const Score KingOnMany       = S(6 ,125);
  const Score RookOnPawn       = S(7 , 27);
=======
  const Score KingOnOne        = S( 2, 58);
  const Score KingOnMany       = S( 6,125);
  const Score RookOnPawn       = S( 7, 27);
>>>>>>> d222fe47
  const Score RookOpenFile     = S(43, 21);
  const Score RookSemiOpenFile = S(19, 10);
  const Score BishopPawns      = S( 8, 12);
  const Score MinorBehindPawn  = S(16,  0);
  const Score TrappedRook      = S(92,  0);
  const Score Unstoppable      = S( 0, 20);
  const Score Hanging          = S(31, 26);

  // Penalty for a bishop on a1/h1 (a8/h8 for black) which is trapped by
  // a friendly pawn on b2/g2 (b7/g7 for black). This can obviously only
  // happen in Chess960 games.
  const Score TrappedBishopA1H1 = S(50, 50);

  #undef S

  // SpaceMask[Color] contains the area of the board which is considered
  // by the space evaluation. In the middlegame, each side is given a bonus
  // based on how many squares inside this area are safe and available for
  // friendly minor pieces.
  const Bitboard SpaceMask[] = {
    (FileCBB | FileDBB | FileEBB | FileFBB) & (Rank2BB | Rank3BB | Rank4BB),
    (FileCBB | FileDBB | FileEBB | FileFBB) & (Rank7BB | Rank6BB | Rank5BB)
  };

  // King danger constants and variables. The king danger scores are taken
  // from KingDanger[]. Various little "meta-bonuses" measuring the strength
  // of the enemy attack are added up into an integer, which is used as an
  // index to KingDanger[].
  //
  // KingAttackWeights[PieceType] contains king attack weights by piece type
  const int KingAttackWeights[] = { 0, 0, 2, 2, 3, 5 };

  // Bonuses for enemy's safe checks
  const int QueenContactCheck = 24;
  const int RookContactCheck  = 16;
  const int QueenCheck        = 12;
  const int RookCheck         = 8;
  const int BishopCheck       = 2;
  const int KnightCheck       = 3;

  // KingDanger[attackUnits] contains the actual king danger weighted
  // scores, indexed by a calculated integer number.
  Score KingDanger[128];

  // apply_weight() weighs score 'v' by weight 'w' trying to prevent overflow
  Score apply_weight(Score v, const Weight& w) {
    return make_score(mg_value(v) * w.mg / 256, eg_value(v) * w.eg / 256);
  }

  /// Re-added
  // weight_option() computes the value of an evaluation weight, by combining
  // two UCI-configurable weights (midgame and endgame) with an internal weight.
  Weight weight_option(const std::string& mgOpt, const std::string& egOpt, Score internalWeight) {
    Weight w = { Options[mgOpt] * mg_value(internalWeight) / 100,
                 Options[egOpt] * eg_value(internalWeight) / 100 };
    return w;
  }

  // init_eval_info() initializes king bitboards for given color adding
  // pawn attacks. To be done at the beginning of the evaluation.

  template<Color Us>
  void init_eval_info(const Position& pos, EvalInfo& ei) {

    const Color  Them = (Us == WHITE ? BLACK : WHITE);
    const Square Down = (Us == WHITE ? DELTA_S : DELTA_N);

    ei.pinnedPieces[Us] = pos.pinned_pieces(Us);

    Bitboard b = ei.attackedBy[Them][KING] = pos.attacks_from<KING>(pos.king_square(Them));
    ei.attackedBy[Us][ALL_PIECES] = ei.attackedBy[Us][PAWN] = ei.pi->pawn_attacks(Us);

    // Init king safety tables only if we are going to use them
    if (pos.non_pawn_material(Us) >= QueenValueMg)
    {
        ei.kingRing[Them] = b | shift_bb<Down>(b);
        b &= ei.attackedBy[Us][PAWN];
        ei.kingAttackersCount[Us] = b ? popcount<Max15>(b) : 0;
        ei.kingAdjacentZoneAttacksCount[Us] = ei.kingAttackersWeight[Us] = 0;
    }
    else
        ei.kingRing[Them] = ei.kingAttackersCount[Us] = 0;
  }


  // evaluate_outpost() evaluates bishop and knight outpost squares

  template<PieceType Pt, Color Us>
  Score evaluate_outpost(const Position& pos, const EvalInfo& ei, Square s) {

    const Color Them = (Us == WHITE ? BLACK : WHITE);

    assert (Pt == BISHOP || Pt == KNIGHT);

    // Initial bonus based on square
    Value bonus = Outpost[Pt == BISHOP][relative_square(Us, s)];

    // Increase bonus if supported by pawn, especially if the opponent has
    // no minor piece which can trade with the outpost piece.
    if (bonus && (ei.attackedBy[Us][PAWN] & s))
    {
        if (   !pos.pieces(Them, KNIGHT)
            && !(squares_of_color(s) & pos.pieces(Them, BISHOP)))
            bonus += bonus + bonus / 2;
        else
            bonus += bonus / 2;
    }

    return make_score(bonus * 2, bonus / 2);
  }


  // evaluate_pieces() assigns bonuses and penalties to the pieces of a given color

  template<PieceType Pt, Color Us, bool Trace>
  Score evaluate_pieces(const Position& pos, EvalInfo& ei, Score* mobility, Bitboard* mobilityArea) {

    Bitboard b;
    Square s;
    Score score = SCORE_ZERO;

    const PieceType NextPt = (Us == WHITE ? Pt : PieceType(Pt + 1));
    const Color Them = (Us == WHITE ? BLACK : WHITE);
    const Square* pl = pos.list<Pt>(Us);

    ei.attackedBy[Us][Pt] = 0;

    while ((s = *pl++) != SQ_NONE)
    {
        // Find attacked squares, including x-ray attacks for bishops and rooks
        b = Pt == BISHOP ? attacks_bb<BISHOP>(s, pos.pieces() ^ pos.pieces(Us, QUEEN))
          : Pt ==   ROOK ? attacks_bb<  ROOK>(s, pos.pieces() ^ pos.pieces(Us, ROOK, QUEEN))
                         : pos.attacks_from<Pt>(s);

        if (ei.pinnedPieces[Us] & s)
            b &= LineBB[pos.king_square(Us)][s];

        ei.attackedBy[Us][ALL_PIECES] |= ei.attackedBy[Us][Pt] |= b;

        if (b & ei.kingRing[Them])
        {
            ei.kingAttackersCount[Us]++;
            ei.kingAttackersWeight[Us] += KingAttackWeights[Pt];
            Bitboard bb = b & ei.attackedBy[Them][KING];
            if (bb)
                ei.kingAdjacentZoneAttacksCount[Us] += popcount<Max15>(bb);
        }

        if (Pt == QUEEN)
            b &= ~(  ei.attackedBy[Them][KNIGHT]
                   | ei.attackedBy[Them][BISHOP]
                   | ei.attackedBy[Them][ROOK]);

        int mob = Pt != QUEEN ? popcount<Max15>(b & mobilityArea[Us])
                              : popcount<Full >(b & mobilityArea[Us]);

        mobility[Us] += MobilityBonus[Pt][mob];

        // Decrease score if we are attacked by an enemy pawn. The remaining part
        // of threat evaluation must be done later when we have full attack info.
        if (ei.attackedBy[Them][PAWN] & s)
            score -= ThreatenedByPawn[Pt];

        if (Pt == BISHOP || Pt == KNIGHT)
        {
            // Penalty for bishop with same colored pawns
            if (Pt == BISHOP)
                score -= BishopPawns * ei.pi->pawns_on_same_color_squares(Us, s);

            // Bishop and knight outpost square
            if (!(pos.pieces(Them, PAWN) & pawn_attack_span(Us, s)))
                score += evaluate_outpost<Pt, Us>(pos, ei, s);

            // Bishop or knight behind a pawn
            if (    relative_rank(Us, s) < RANK_5
                && (pos.pieces(PAWN) & (s + pawn_push(Us))))
                score += MinorBehindPawn;
        }

        if (Pt == ROOK)
        {
            // Rook piece attacking enemy pawns on the same rank/file
            if (relative_rank(Us, s) >= RANK_5)
            {
                Bitboard pawns = pos.pieces(Them, PAWN) & PseudoAttacks[ROOK][s];
                if (pawns)
                    score += popcount<Max15>(pawns) * RookOnPawn;
            }

            // Give a bonus for a rook on a open or semi-open file
            if (ei.pi->semiopen_file(Us, file_of(s)))
                score += ei.pi->semiopen_file(Them, file_of(s)) ? RookOpenFile : RookSemiOpenFile;

            if (mob > 3 || ei.pi->semiopen_file(Us, file_of(s)))
                continue;

            Square ksq = pos.king_square(Us);

            // Penalize rooks which are trapped by a king. Penalize more if the
            // king has lost its castling capability.
            if (   ((file_of(ksq) < FILE_E) == (file_of(s) < file_of(ksq)))
                && (rank_of(ksq) == rank_of(s) || relative_rank(Us, ksq) == RANK_1)
                && !ei.pi->semiopen_side(Us, file_of(ksq), file_of(s) < file_of(ksq)))
                score -= (TrappedRook - make_score(mob * 22, 0)) * (1 + !pos.can_castle(Us));
        }

        // An important Chess960 pattern: A cornered bishop blocked by a friendly
        // pawn diagonally in front of it is a very serious problem, especially
        // when that pawn is also blocked.
        if (   Pt == BISHOP
            && pos.is_chess960()
            && (s == relative_square(Us, SQ_A1) || s == relative_square(Us, SQ_H1)))
        {
            Square d = pawn_push(Us) + (file_of(s) == FILE_A ? DELTA_E : DELTA_W);
            if (pos.piece_on(s + d) == make_piece(Us, PAWN))
                score -= !pos.empty(s + d + pawn_push(Us))                ? TrappedBishopA1H1 * 4
                        : pos.piece_on(s + d + d) == make_piece(Us, PAWN) ? TrappedBishopA1H1 * 2
                                                                          : TrappedBishopA1H1;
        }
    }

    if (Trace)
        Tracing::write(Pt, Us, score);

    return score - evaluate_pieces<NextPt, Them, Trace>(pos, ei, mobility, mobilityArea);
  }

  template<>
  Score evaluate_pieces<KING, WHITE, false>(const Position&, EvalInfo&, Score*, Bitboard*) { return SCORE_ZERO; }
  template<>
  Score evaluate_pieces<KING, WHITE,  true>(const Position&, EvalInfo&, Score*, Bitboard*) { return SCORE_ZERO; }


  // evaluate_king() assigns bonuses and penalties to a king of a given color

  template<Color Us, bool Trace>
  Score evaluate_king(const Position& pos, const EvalInfo& ei) {

    const Color Them = (Us == WHITE ? BLACK : WHITE);

    Bitboard undefended, b, b1, b2, safe;
    int attackUnits;
    const Square ksq = pos.king_square(Us);

    // King shelter and enemy pawns storm
    Score score = ei.pi->king_safety<Us>(pos, ksq);

    // Main king safety evaluation
    if (ei.kingAttackersCount[Them])
    {
        // Find the attacked squares around the king which have no defenders
        // apart from the king itself
        undefended =  ei.attackedBy[Them][ALL_PIECES]
                    & ei.attackedBy[Us][KING]
                    & ~(  ei.attackedBy[Us][PAWN]   | ei.attackedBy[Us][KNIGHT]
                        | ei.attackedBy[Us][BISHOP] | ei.attackedBy[Us][ROOK]
                        | ei.attackedBy[Us][QUEEN]);

        // Initialize the 'attackUnits' variable, which is used later on as an
        // index to the KingDanger[] array. The initial value is based on the
        // number and types of the enemy's attacking pieces, the number of
        // attacked and undefended squares around our king and the quality of
        // the pawn shelter (current 'score' value).
        attackUnits =  std::min(20, (ei.kingAttackersCount[Them] * ei.kingAttackersWeight[Them]) / 2)
                     + 3 * (ei.kingAdjacentZoneAttacksCount[Them] + popcount<Max15>(undefended))
                     + 2 * (ei.pinnedPieces[Us] != 0)
                     - mg_value(score) / 32
                     - !pos.count<QUEEN>(Them) * 15;

        // Analyse the enemy's safe queen contact checks. Firstly, find the
        // undefended squares around the king that are attacked by the enemy's
        // queen...
        b = undefended & ei.attackedBy[Them][QUEEN] & ~pos.pieces(Them);
        if (b)
        {
            // ...and then remove squares not supported by another enemy piece
            b &= (  ei.attackedBy[Them][PAWN]   | ei.attackedBy[Them][KNIGHT]
                  | ei.attackedBy[Them][BISHOP] | ei.attackedBy[Them][ROOK]);

            if (b)
                attackUnits +=  QueenContactCheck * popcount<Max15>(b);
        }

        // Analyse the enemy's safe rook contact checks. Firstly, find the
        // undefended squares around the king that are attacked by the enemy's
        // rooks...
        b = undefended & ei.attackedBy[Them][ROOK] & ~pos.pieces(Them);

        // Consider only squares where the enemy's rook gives check
        b &= PseudoAttacks[ROOK][ksq];

        if (b)
        {
            // ...and then remove squares not supported by another enemy piece
            b &= (  ei.attackedBy[Them][PAWN]   | ei.attackedBy[Them][KNIGHT]
                  | ei.attackedBy[Them][BISHOP] | ei.attackedBy[Them][QUEEN]);

            if (b)
                attackUnits +=  RookContactCheck * popcount<Max15>(b);
        }

        // Analyse the enemy's safe distance checks for sliders and knights
        safe = ~(pos.pieces(Them) | ei.attackedBy[Us][ALL_PIECES]);

        b1 = pos.attacks_from<ROOK>(ksq) & safe;
        b2 = pos.attacks_from<BISHOP>(ksq) & safe;

        // Enemy queen safe checks
        b = (b1 | b2) & ei.attackedBy[Them][QUEEN];
        if (b)
            attackUnits += QueenCheck * popcount<Max15>(b);

        // Enemy rooks safe checks
        b = b1 & ei.attackedBy[Them][ROOK];
        if (b)
            attackUnits += RookCheck * popcount<Max15>(b);

        // Enemy bishops safe checks
        b = b2 & ei.attackedBy[Them][BISHOP];
        if (b)
            attackUnits += BishopCheck * popcount<Max15>(b);

        // Enemy knights safe checks
        b = pos.attacks_from<KNIGHT>(ksq) & ei.attackedBy[Them][KNIGHT] & safe;
        if (b)
            attackUnits += KnightCheck * popcount<Max15>(b);

        // To index KingDanger[] attackUnits must be in [0, 99] range
        attackUnits = std::min(99, std::max(0, attackUnits));

        // Finally, extract the king danger score from the KingDanger[]
        // array and subtract the score from evaluation.
        score -= KingDanger[attackUnits];
    }

    if (Trace)
        Tracing::write(KING, Us, score);

    return score;
  }


  // evaluate_threats() assigns bonuses according to the type of attacking piece
  // and the type of attacked one.

  template<Color Us, bool Trace>
  Score evaluate_threats(const Position& pos, const EvalInfo& ei) {

    const Color Them = (Us == WHITE ? BLACK : WHITE);

    enum { Defended, Weak };
    enum { Minor, Major };

    Bitboard b, weak, defended;
    Score score = SCORE_ZERO;

    // Non-pawn enemies defended by a pawn
    defended =  (pos.pieces(Them) ^ pos.pieces(Them, PAWN))
              &  ei.attackedBy[Them][PAWN];

    // Add a bonus according to the kind of attacking pieces
    if (defended)
    {
        b = defended & (ei.attackedBy[Us][KNIGHT] | ei.attackedBy[Us][BISHOP]);
        while (b)
            score += Threat[Defended][Minor][type_of(pos.piece_on(pop_lsb(&b)))];

        b = defended & (ei.attackedBy[Us][ROOK]);
        while (b)
            score += Threat[Defended][Major][type_of(pos.piece_on(pop_lsb(&b)))];
    }

    // Enemies not defended by a pawn and under our attack
    weak =   pos.pieces(Them)
<<<<<<< HEAD
                 & ~ei.attackedBy[Them][PAWN]
                 & ei.attackedBy[Us][ALL_PIECES];
=======
          & ~ei.attackedBy[Them][PAWN]
          &  ei.attackedBy[Us][ALL_PIECES];
>>>>>>> d222fe47

    // Add a bonus according to the kind of attacking pieces
    if (weak)
    {
        b = weak & (ei.attackedBy[Us][KNIGHT] | ei.attackedBy[Us][BISHOP]);
        while (b)
            score += Threat[Weak][Minor][type_of(pos.piece_on(pop_lsb(&b)))];

        b = weak & (ei.attackedBy[Us][ROOK] | ei.attackedBy[Us][QUEEN]);
        while (b)
            score += Threat[Weak][Major][type_of(pos.piece_on(pop_lsb(&b)))];

        b = weak & ~ei.attackedBy[Them][ALL_PIECES];
        if (b)
            score += more_than_one(b) ? Hanging * popcount<Max15>(b) : Hanging;

        b = weak & ei.attackedBy[Us][KING];
        if (b)
            score += more_than_one(b) ? KingOnMany : KingOnOne;
    }

    if (Trace)
        Tracing::write(Tracing::THREAT, Us, score);

    return score;
  }


  // evaluate_passed_pawns() evaluates the passed pawns of the given color

  template<Color Us, bool Trace>
  Score evaluate_passed_pawns(const Position& pos, const EvalInfo& ei) {

    const Color Them = (Us == WHITE ? BLACK : WHITE);

    Bitboard b, squaresToQueen, defendedSquares, unsafeSquares;
    Score score = SCORE_ZERO;

    b = ei.pi->passed_pawns(Us);

    while (b)
    {
        Square s = pop_lsb(&b);

        assert(pos.pawn_passed(Us, s));

        int r = relative_rank(Us, s) - RANK_2;
        int rr = r * (r - 1);

        // Base bonus based on rank
        Value mbonus = Value(17 * rr), ebonus = Value(7 * (rr + r + 1));

        if (rr)
        {
            Square blockSq = s + pawn_push(Us);

            // Adjust bonus based on the king's proximity
            ebonus +=  distance(pos.king_square(Them), blockSq) * 5 * rr
                     - distance(pos.king_square(Us  ), blockSq) * 2 * rr;

            // If blockSq is not the queening square then consider also a second push
            if (relative_rank(Us, blockSq) != RANK_8)
                ebonus -= distance(pos.king_square(Us), blockSq + pawn_push(Us)) * rr;

            // If the pawn is free to advance, then increase the bonus
            if (pos.empty(blockSq))
            {
                // If there is a rook or queen attacking/defending the pawn from behind,
                // consider all the squaresToQueen. Otherwise consider only the squares
                // in the pawn's path attacked or occupied by the enemy.
                defendedSquares = unsafeSquares = squaresToQueen = forward_bb(Us, s);

                Bitboard bb = forward_bb(Them, s) & pos.pieces(ROOK, QUEEN) & pos.attacks_from<ROOK>(s);

                if (!(pos.pieces(Us) & bb))
                    defendedSquares &= ei.attackedBy[Us][ALL_PIECES];

                if (!(pos.pieces(Them) & bb))
                    unsafeSquares &= ei.attackedBy[Them][ALL_PIECES] | pos.pieces(Them);

                // If there aren't any enemy attacks, assign a big bonus. Otherwise
                // assign a smaller bonus if the block square isn't attacked.
                int k = !unsafeSquares ? 15 : !(unsafeSquares & blockSq) ? 9 : 0;

                // If the path to queen is fully defended, assign a big bonus.
                // Otherwise assign a smaller bonus if the block square is defended.
                if (defendedSquares == squaresToQueen)
                    k += 6;

                else if (defendedSquares & blockSq)
                    k += 4;

                mbonus += k * rr, ebonus += k * rr;
            }
            else if (pos.pieces(Us) & blockSq)
                mbonus += rr * 3 + r * 2 + 3, ebonus += rr + r * 2;
        } // rr != 0

        if (pos.count<PAWN>(Us) < pos.count<PAWN>(Them))
            ebonus += ebonus / 4;

        score += make_score(mbonus, ebonus);
    }

    if (Trace)
        Tracing::write(Tracing::PASSED, Us, apply_weight(score, Weights[PassedPawns]));

    // Add the scores to the middlegame and endgame eval
    return apply_weight(score, Weights[PassedPawns]);
  }


  // evaluate_unstoppable_pawns() scores the most advanced passed pawn. In case
  // both players have no pieces but pawns, this is somewhat related to the
  // possibility that pawns are unstoppable.

  Score evaluate_unstoppable_pawns(Color us, const EvalInfo& ei) {

    Bitboard b = ei.pi->passed_pawns(us);

    return b ? Unstoppable * int(relative_rank(us, frontmost_sq(us, b))) : SCORE_ZERO;
  }


  // evaluate_space() computes the space evaluation for a given side. The
  // space evaluation is a simple bonus based on the number of safe squares
  // available for minor pieces on the central four files on ranks 2--4. Safe
  // squares one, two or three squares behind a friendly pawn are counted
  // twice. Finally, the space bonus is scaled by a weight taken from the
  // material hash table. The aim is to improve play on game opening.
  template<Color Us>
  int evaluate_space(const Position& pos, const EvalInfo& ei) {

    const Color Them = (Us == WHITE ? BLACK : WHITE);

    // Find the safe squares for our pieces inside the area defined by
    // SpaceMask[]. A square is unsafe if it is attacked by an enemy
    // pawn, or if it is undefended and attacked by an enemy piece.
    Bitboard safe =   SpaceMask[Us]
                   & ~pos.pieces(Us, PAWN)
                   & ~ei.attackedBy[Them][PAWN]
                   & (ei.attackedBy[Us][ALL_PIECES] | ~ei.attackedBy[Them][ALL_PIECES]);

    // Find all squares which are at most three squares behind some friendly pawn
    Bitboard behind = pos.pieces(Us, PAWN);
    behind |= (Us == WHITE ? behind >>  8 : behind <<  8);
    behind |= (Us == WHITE ? behind >> 16 : behind << 16);

    // Since SpaceMask[Us] is fully on our half of the board
    assert(unsigned(safe >> (Us == WHITE ? 32 : 0)) == 0);

    // Count safe + (behind & safe) with a single popcount
    return popcount<Full>((Us == WHITE ? safe << 32 : safe >> 32) | (behind & safe));
  }


  // do_evaluate() is the evaluation entry point, called directly from evaluate()

  template<bool Trace>
  Value do_evaluate(const Position& pos) {

    assert(!pos.checkers());

    EvalInfo ei;
    Score score, mobility[2] = { SCORE_ZERO, SCORE_ZERO };
    Thread* thisThread = pos.this_thread();

    // Initialize score by reading the incrementally updated scores included
    // in the position object (material + piece square tables).
    // Score is computed from the point of view of white.
    score = pos.psq_score();

    // Probe the material hash table
    ei.mi = Material::probe(pos, thisThread->materialTable, thisThread->endgames);
    score += ei.mi->material_value();

    // If we have a specialized evaluation function for the current material
    // configuration, call it and return.
    if (ei.mi->specialized_eval_exists())
        return ei.mi->evaluate(pos) + Eval::Tempo;

    // Probe the pawn hash table
    ei.pi = Pawns::probe(pos, thisThread->pawnsTable);
    score += apply_weight(ei.pi->pawns_value(), Weights[PawnStructure]);

    // Initialize attack and king safety bitboards
    init_eval_info<WHITE>(pos, ei);
    init_eval_info<BLACK>(pos, ei);

    ei.attackedBy[WHITE][ALL_PIECES] |= ei.attackedBy[WHITE][KING];
    ei.attackedBy[BLACK][ALL_PIECES] |= ei.attackedBy[BLACK][KING];

    // Do not include in mobility squares protected by enemy pawns or occupied by our pawns or king
    Bitboard mobilityArea[] = { ~(ei.attackedBy[BLACK][PAWN] | pos.pieces(WHITE, PAWN, KING)),
                                ~(ei.attackedBy[WHITE][PAWN] | pos.pieces(BLACK, PAWN, KING)) };

    // Evaluate pieces and mobility
    score += evaluate_pieces<KNIGHT, WHITE, Trace>(pos, ei, mobility, mobilityArea);
    score += apply_weight(mobility[WHITE] - mobility[BLACK], Weights[Mobility]);

    // Evaluate kings after all other pieces because we need complete attack
    // information when computing the king safety evaluation.
    score +=  evaluate_king<WHITE, Trace>(pos, ei)
            - evaluate_king<BLACK, Trace>(pos, ei);

    // Evaluate tactical threats, we need full attack information including king
    score +=  evaluate_threats<WHITE, Trace>(pos, ei)
            - evaluate_threats<BLACK, Trace>(pos, ei);

    // Evaluate passed pawns, we need full attack information including king
    score +=  evaluate_passed_pawns<WHITE, Trace>(pos, ei)
            - evaluate_passed_pawns<BLACK, Trace>(pos, ei);

    // If both sides have only pawns, score for potential unstoppable pawns
    if (!pos.non_pawn_material(WHITE) && !pos.non_pawn_material(BLACK))
        score +=  evaluate_unstoppable_pawns(WHITE, ei)
                - evaluate_unstoppable_pawns(BLACK, ei);

    // Evaluate space for both sides, only in middlegame
    if (ei.mi->space_weight())
    {
        int s = evaluate_space<WHITE>(pos, ei) - evaluate_space<BLACK>(pos, ei);
        score += apply_weight(s * ei.mi->space_weight(), Weights[Space]);
    }

    // Scale winning side if position is more drawish than it appears
    Color strongSide = eg_value(score) > VALUE_DRAW ? WHITE : BLACK;
    ScaleFactor sf = ei.mi->scale_factor(pos, strongSide);

    // If we don't already have an unusual scale factor, check for certain
    // types of endgames, and use a lower scale for those.
    if (    ei.mi->game_phase() < PHASE_MIDGAME
        && (sf == SCALE_FACTOR_NORMAL || sf == SCALE_FACTOR_ONEPAWN))
    {
        if (pos.opposite_bishops())
        {
            // Endgame with opposite-colored bishops and no other pieces (ignoring pawns)
            // is almost a draw, in case of KBP vs KB is even more a draw.
            if (   pos.non_pawn_material(WHITE) == BishopValueMg
                && pos.non_pawn_material(BLACK) == BishopValueMg)
                sf = more_than_one(pos.pieces(PAWN)) ? ScaleFactor(32) : ScaleFactor(8);

<<<<<<< HEAD
                // Endgame with opposite-colored bishops, but also other pieces. Still
                // a bit drawish, but not as drawish as with only the two bishops.
=======
            // Endgame with opposite-colored bishops, but also other pieces. Still
            // a bit drawish, but not as drawish as with only the two bishops.
>>>>>>> d222fe47
            else
                 sf = ScaleFactor(50 * sf / SCALE_FACTOR_NORMAL);
        }
        // Endings where weaker side can place his king in front of the opponent's
        // pawns are drawish.
        else if (    abs(eg_value(score)) <= BishopValueEg
<<<<<<< HEAD
                   &&  ei.pi->pawn_span(strongSide) <= 1
                 && !pos.pawn_passed(~strongSide, pos.king_square(~strongSide)))
                 sf = ei.pi->pawn_span(strongSide) ? ScaleFactor(56) : ScaleFactor(38);
        }
=======
                 &&  ei.pi->pawn_span(strongSide) <= 1
                 && !pos.pawn_passed(~strongSide, pos.king_square(~strongSide)))
                 sf = ei.pi->pawn_span(strongSide) ? ScaleFactor(56) : ScaleFactor(38);
    }
>>>>>>> d222fe47

    // Interpolate between a middlegame and a (scaled by 'sf') endgame score
    Value v =  mg_value(score) * int(ei.mi->game_phase())
             + eg_value(score) * int(PHASE_MIDGAME - ei.mi->game_phase()) * sf / SCALE_FACTOR_NORMAL;

    v /= int(PHASE_MIDGAME);

    // In case of tracing add all single evaluation contributions for both white and black
    if (Trace)
    {
        Tracing::write(Tracing::MATERIAL, pos.psq_score());
        Tracing::write(Tracing::IMBALANCE, ei.mi->material_value());
        Tracing::write(PAWN, ei.pi->pawns_value());
        Tracing::write(Tracing::MOBILITY, apply_weight(mobility[WHITE], Weights[Mobility])
                                        , apply_weight(mobility[BLACK], Weights[Mobility]));
        Score w = ei.mi->space_weight() * evaluate_space<WHITE>(pos, ei);
        Score b = ei.mi->space_weight() * evaluate_space<BLACK>(pos, ei);
        Tracing::write(Tracing::SPACE, apply_weight(w, Weights[Space]), apply_weight(b, Weights[Space]));
        Tracing::write(Tracing::TOTAL, score);
        Tracing::ei = ei;
        Tracing::sf = sf;
    }

    return (pos.side_to_move() == WHITE ? v : -v) + Eval::Tempo;
  }


  // Tracing function definitions

  double Tracing::to_cp(Value v) { return double(v) / PawnValueEg; }

  void Tracing::write(int idx, Color c, Score s) { scores[c][idx] = s; }

  void Tracing::write(int idx, Score w, Score b) {

    write(idx, WHITE, w);
    write(idx, BLACK, b);
  }

  void Tracing::print(std::stringstream& ss, const char* name, int idx) {

    Score wScore = scores[WHITE][idx];
    Score bScore = scores[BLACK][idx];

    switch (idx) {
    case MATERIAL: case IMBALANCE: case PAWN: case TOTAL:
        ss << std::setw(15) << name << " |   ---   --- |   ---   --- | "
           << std::setw(5)  << to_cp(mg_value(wScore - bScore)) << " "
           << std::setw(5)  << to_cp(eg_value(wScore - bScore)) << " \n";
        break;
    default:
        ss << std::setw(15) << name << " | " << std::noshowpos
           << std::setw(5)  << to_cp(mg_value(wScore)) << " "
           << std::setw(5)  << to_cp(eg_value(wScore)) << " | "
           << std::setw(5)  << to_cp(mg_value(bScore)) << " "
           << std::setw(5)  << to_cp(eg_value(bScore)) << " | "
           << std::setw(5)  << to_cp(mg_value(wScore - bScore)) << " "
           << std::setw(5)  << to_cp(eg_value(wScore - bScore)) << " \n";
    }
  }

  std::string Tracing::do_trace(const Position& pos) {

    std::memset(scores, 0, sizeof(scores));

    Value v = do_evaluate<true>(pos);
    v = pos.side_to_move() == WHITE ? v : -v; // White's point of view

    std::stringstream ss;
    ss << std::showpoint << std::noshowpos << std::fixed << std::setprecision(2)
       << "      Eval term |    White    |    Black    |    Total    \n"
       << "                |   MG    EG  |   MG    EG  |   MG    EG  \n"
       << "----------------+-------------+-------------+-------------\n";

    print(ss, "Material", MATERIAL);
    print(ss, "Imbalance", IMBALANCE);
    print(ss, "Pawns", PAWN);
    print(ss, "Knights", KNIGHT);
    print(ss, "Bishops", BISHOP);
    print(ss, "Rooks", ROOK);
    print(ss, "Queens", QUEEN);
    print(ss, "Mobility", MOBILITY);
    print(ss, "King safety", KING);
    print(ss, "Threats", THREAT);
    print(ss, "Passed pawns", PASSED);
    print(ss, "Space", SPACE);

    ss << "----------------+-------------+-------------+-------------\n";
    print(ss, "Total", TOTAL);

    ss << "\nTotal Evaluation: " << to_cp(v) << " (white side)\n";

    return ss.str();
  }

} // namespace


namespace Eval {

  /// evaluate() is the main evaluation function. It returns a static evaluation
  /// of the position always from the point of view of the side to move.

  Value evaluate(const Position& pos) {
    return do_evaluate<false>(pos);
  }


  /// trace() is like evaluate(), but instead of returning a value, it returns
  /// a string (suitable for outputting to stdout) that contains the detailed
  /// descriptions and values of each evaluation term. It's mainly used for
  /// debugging.
  std::string trace(const Position& pos) {
    return Tracing::do_trace(pos);
  }


  /// init() computes evaluation weights.

  void init() {
    /// Re-added
    Weights[Mobility]       = weight_option("Mobility (Midgame)", "Mobility (Endgame)", WeightsInternal[Mobility]);
    Weights[PawnStructure]  = weight_option("Pawn Structure (Midgame)", "Pawn Structure (Endgame)", WeightsInternal[PawnStructure]);
    Weights[PassedPawns]    = weight_option("Passed Pawns (Midgame)", "Passed Pawns (Endgame)", WeightsInternal[PassedPawns]);
    Weights[Space]          = weight_option("Space", "Space", WeightsInternal[Space]);
    Weights[KingSafety]     = weight_option("King Safety", "King Safety", WeightsInternal[KingSafety]);

    const double MaxSlope = 30;
    const double Peak = 1280;

    for (int t = 0, i = 1; i < 100; ++i)
    {
        t = int(std::min(Peak, std::min(0.4 * i * i, t + MaxSlope)));
        KingDanger[i] = apply_weight(make_score(t, 0), Weights[KingSafety]);
    }
  }

} // namespace Eval<|MERGE_RESOLUTION|>--- conflicted
+++ resolved
@@ -27,10 +27,7 @@
 #include "material.h"
 #include "pawns.h"
 #include "thread.h"
-<<<<<<< HEAD
-#include "uci.h"
-=======
->>>>>>> d222fe47
+#include "uci.h" /// Stockfish.js
 
 namespace {
 
@@ -168,15 +165,9 @@
   };
 
   // Assorted bonuses and penalties used by evaluation
-<<<<<<< HEAD
-  const Score KingOnOne        = S(2 , 58);
-  const Score KingOnMany       = S(6 ,125);
-  const Score RookOnPawn       = S(7 , 27);
-=======
   const Score KingOnOne        = S( 2, 58);
   const Score KingOnMany       = S( 6,125);
   const Score RookOnPawn       = S( 7, 27);
->>>>>>> d222fe47
   const Score RookOpenFile     = S(43, 21);
   const Score RookSemiOpenFile = S(19, 10);
   const Score BishopPawns      = S( 8, 12);
@@ -551,13 +542,8 @@
 
     // Enemies not defended by a pawn and under our attack
     weak =   pos.pieces(Them)
-<<<<<<< HEAD
-                 & ~ei.attackedBy[Them][PAWN]
-                 & ei.attackedBy[Us][ALL_PIECES];
-=======
           & ~ei.attackedBy[Them][PAWN]
           &  ei.attackedBy[Us][ALL_PIECES];
->>>>>>> d222fe47
 
     // Add a bonus according to the kind of attacking pieces
     if (weak)
@@ -800,30 +786,18 @@
                 && pos.non_pawn_material(BLACK) == BishopValueMg)
                 sf = more_than_one(pos.pieces(PAWN)) ? ScaleFactor(32) : ScaleFactor(8);
 
-<<<<<<< HEAD
-                // Endgame with opposite-colored bishops, but also other pieces. Still
-                // a bit drawish, but not as drawish as with only the two bishops.
-=======
             // Endgame with opposite-colored bishops, but also other pieces. Still
             // a bit drawish, but not as drawish as with only the two bishops.
->>>>>>> d222fe47
             else
                  sf = ScaleFactor(50 * sf / SCALE_FACTOR_NORMAL);
         }
         // Endings where weaker side can place his king in front of the opponent's
         // pawns are drawish.
         else if (    abs(eg_value(score)) <= BishopValueEg
-<<<<<<< HEAD
-                   &&  ei.pi->pawn_span(strongSide) <= 1
-                 && !pos.pawn_passed(~strongSide, pos.king_square(~strongSide)))
-                 sf = ei.pi->pawn_span(strongSide) ? ScaleFactor(56) : ScaleFactor(38);
-        }
-=======
                  &&  ei.pi->pawn_span(strongSide) <= 1
                  && !pos.pawn_passed(~strongSide, pos.king_square(~strongSide)))
                  sf = ei.pi->pawn_span(strongSide) ? ScaleFactor(56) : ScaleFactor(38);
     }
->>>>>>> d222fe47
 
     // Interpolate between a middlegame and a (scaled by 'sf') endgame score
     Value v =  mg_value(score) * int(ei.mi->game_phase())
