/*
  Stockfish, a UCI chess playing engine derived from Glaurung 2.1
  Copyright (C) 2004-2008 Tord Romstad (Glaurung author)
  Copyright (C) 2008-2014 Marco Costalba, Joona Kiiski, Tord Romstad

  Stockfish is free software: you can redistribute it and/or modify
  it under the terms of the GNU General Public License as published by
  the Free Software Foundation, either version 3 of the License, or
  (at your option) any later version.

  Stockfish is distributed in the hope that it will be useful,
  but WITHOUT ANY WARRANTY; without even the implied warranty of
  MERCHANTABILITY or FITNESS FOR A PARTICULAR PURPOSE.  See the
  GNU General Public License for more details.

  You should have received a copy of the GNU General Public License
  along with this program.  If not, see <http://www.gnu.org/licenses/>.
*/

#include <algorithm>
#include <cassert>
#include <cstring>   // For std::memset
#include <iomanip>
#include <sstream>

#include "bitcount.h"
#include "evaluate.h"
#include "material.h"
#include "pawns.h"
<<<<<<< HEAD
#include "thread.h"
#include "uci.h" /// Stockfish.js
=======
>>>>>>> 54abb812

namespace {

  // Struct EvalInfo contains various information computed and collected
  // by the evaluation functions.
  struct EvalInfo {

    // Pointers to material and pawn hash table entries
    Material::Entry* mi;
    Pawns::Entry* pi;

    // attackedBy[color][piece type] is a bitboard representing all squares
    // attacked by a given color and piece type, attackedBy[color][ALL_PIECES]
    // contains all squares attacked by the given color.
    Bitboard attackedBy[COLOR_NB][PIECE_TYPE_NB];

    // kingRing[color] is the zone around the king which is considered
    // by the king safety evaluation. This consists of the squares directly
    // adjacent to the king, and the three (or two, for a king on an edge file)
    // squares two ranks in front of the king. For instance, if black's king
    // is on g8, kingRing[BLACK] is a bitboard containing the squares f8, h8,
    // f7, g7, h7, f6, g6 and h6.
    Bitboard kingRing[COLOR_NB];

    // kingAttackersCount[color] is the number of pieces of the given color
    // which attack a square in the kingRing of the enemy king.
    int kingAttackersCount[COLOR_NB];

    // kingAttackersWeight[color] is the sum of the "weight" of the pieces of the
    // given color which attack a square in the kingRing of the enemy king. The
    // weights of the individual piece types are given by the elements in the
    // KingAttackWeights array.
    int kingAttackersWeight[COLOR_NB];

    // kingAdjacentZoneAttacksCount[color] is the number of attacks to squares
    // directly adjacent to the king of the given color. Pieces which attack
    // more than one square are counted multiple times. For instance, if black's
    // king is on g8 and there's a white knight on g5, this knight adds
    // 2 to kingAdjacentZoneAttacksCount[BLACK].
    int kingAdjacentZoneAttacksCount[COLOR_NB];

    Bitboard pinnedPieces[COLOR_NB];
  };

  namespace Tracing {

    enum Terms { // First 8 entries are for PieceType
      MATERIAL = 8, IMBALANCE, MOBILITY, THREAT, PASSED, SPACE, TOTAL, TERMS_NB
    };

    Score scores[COLOR_NB][TERMS_NB];
    EvalInfo ei;
    ScaleFactor sf;

    double to_cp(Value v);
    void write(int idx, Color c, Score s);
    void write(int idx, Score w, Score b = SCORE_ZERO);
    void print(std::stringstream& ss, const char* name, int idx);
    std::string do_trace(const Position& pos);
  }

  // Evaluation weights, indexed by evaluation term
  enum { Mobility, PawnStructure, PassedPawns, Space, KingSafety };
<<<<<<< HEAD
  struct Weight { int mg, eg; } Weights[] = {
    {289, 344}, {233, 201}, {221, 273}, {46, 0}, {318, 0} /// Changes here must be made below (TODO: Find a way to copy this so we can merge eaiser.)
=======
  const struct Weight { int mg, eg; } Weights[] = {
    {289, 344}, {233, 201}, {221, 273}, {46, 0}, {321, 0}
>>>>>>> 54abb812
  };

  #define V(v) Value(v)
  #define S(mg, eg) make_score(mg, eg)
  
  /// Re-added
  // Internal evaluation weights. These are applied on top of the evaluation
  // weights read from UCI parameters. The purpose is to be able to change
  // the evaluation weights while keeping the default values of the UCI
  // parameters at 100, which looks prettier.
  //
  ///NOTE: This was deleted upstream. It should match the Weight struct above.
  ///      Also, Weight is a const upstream.
  const Score WeightsInternal[] = {
    S(289, 344), S(233, 201), S(221, 273), S(46, 0), S(318, 0)
  };

  // MobilityBonus[PieceType][attacked] contains bonuses for middle and end
  // game, indexed by piece type and number of attacked squares not occupied by
  // friendly pieces.
  const Score MobilityBonus[][32] = {
    {}, {},
    { S(-65,-50), S(-42,-30), S(-9,-10), S( 3,  0), S(15, 10), S(27, 20), // Knights
      S( 37, 28), S( 42, 31), S(44, 33) },
    { S(-52,-47), S(-28,-23), S( 6,  1), S(20, 15), S(34, 29), S(48, 43), // Bishops
      S( 60, 55), S( 68, 63), S(74, 68), S(77, 72), S(80, 75), S(82, 77),
      S( 84, 79), S( 86, 81) },
    { S(-47,-53), S(-31,-26), S(-5,  0), S( 1, 16), S( 7, 32), S(13, 48), // Rooks
      S( 18, 64), S( 22, 80), S(26, 96), S(29,109), S(31,115), S(33,119),
      S( 35,122), S( 36,123), S(37,124) },
    { S(-42,-40), S(-28,-23), S(-5, -7), S( 0,  0), S( 6, 10), S(11, 19), // Queens
      S( 13, 29), S( 18, 38), S(20, 40), S(21, 41), S(22, 41), S(22, 41),
      S( 22, 41), S( 23, 41), S(24, 41), S(25, 41), S(25, 41), S(25, 41),
      S( 25, 41), S( 25, 41), S(25, 41), S(25, 41), S(25, 41), S(25, 41),
      S( 25, 41), S( 25, 41), S(25, 41), S(25, 41) }
  };

  // Outpost[PieceType][Square] contains bonuses for knights and bishops outposts,
  // indexed by piece type and square (from white's point of view).
  const Value Outpost[][SQUARE_NB] = {
  {// A     B     C     D     E     F     G     H
    V(0), V(0), V(0), V(0), V(0), V(0), V(0), V(0), // Knights
    V(0), V(0), V(0), V(0), V(0), V(0), V(0), V(0),
    V(0), V(0), V(4), V(8), V(8), V(4), V(0), V(0),
    V(0), V(4),V(17),V(26),V(26),V(17), V(4), V(0),
    V(0), V(8),V(26),V(35),V(35),V(26), V(8), V(0),
    V(0), V(4),V(17),V(17),V(17),V(17), V(4), V(0) },
  {
    V(0), V(0), V(0), V(0), V(0), V(0), V(0), V(0), // Bishops
    V(0), V(0), V(0), V(0), V(0), V(0), V(0), V(0),
    V(0), V(0), V(5), V(5), V(5), V(5), V(0), V(0),
    V(0), V(5),V(10),V(10),V(10),V(10), V(5), V(0),
    V(0),V(10),V(21),V(21),V(21),V(21),V(10), V(0),
    V(0), V(5), V(8), V(8), V(8), V(8), V(5), V(0) }
  };

  // Threat[defended/weak][minor/major attacking][attacked PieceType] contains
  // bonuses according to which piece type attacks which one.
  const Score Threat[][2][PIECE_TYPE_NB] = {
  { { S(0, 0), S( 0, 0), S(19, 37), S(24, 37), S(44, 97), S(35,106) },   // Defended Minor
    { S(0, 0), S( 0, 0), S( 9, 14), S( 9, 14), S( 7, 14), S(24, 48) } }, // Defended Major
  { { S(0, 0), S( 0,32), S(33, 41), S(31, 50), S(41,100), S(35,104) },   // Weak Minor
    { S(0, 0), S( 0,27), S(26, 57), S(26, 57), S(0 , 43), S(23, 51) } }  // Weak Major
  };

  // ThreatenedByPawn[PieceType] contains a penalty according to which piece
  // type is attacked by an enemy pawn.
  const Score ThreatenedByPawn[] = {
    S(0, 0), S(0, 0), S(87, 118), S(84, 122), S(114, 203), S(121, 217)
  };

  // Assorted bonuses and penalties used by evaluation
  const Score KingOnOne          = S( 2, 58);
  const Score KingOnMany         = S( 6,125);
  const Score RookOnPawn         = S( 7, 27);
  const Score RookOnOpenFile     = S(43, 21);
  const Score RookOnSemiOpenFile = S(19, 10);
  const Score BishopPawns        = S( 8, 12);
  const Score MinorBehindPawn    = S(16,  0);
  const Score TrappedRook        = S(92,  0);
  const Score Unstoppable        = S( 0, 20);
  const Score Hanging            = S(31, 26);

  // Penalty for a bishop on a1/h1 (a8/h8 for black) which is trapped by
  // a friendly pawn on b2/g2 (b7/g7 for black). This can obviously only
  // happen in Chess960 games.
  const Score TrappedBishopA1H1 = S(50, 50);

  #undef S
  #undef V

  // SpaceMask[Color] contains the area of the board which is considered
  // by the space evaluation. In the middlegame, each side is given a bonus
  // based on how many squares inside this area are safe and available for
  // friendly minor pieces.
  const Bitboard SpaceMask[] = {
    (FileCBB | FileDBB | FileEBB | FileFBB) & (Rank2BB | Rank3BB | Rank4BB),
    (FileCBB | FileDBB | FileEBB | FileFBB) & (Rank7BB | Rank6BB | Rank5BB)
  };

  // King danger constants and variables. The king danger scores are looked-up
  // in KingDanger[]. Various little "meta-bonuses" measuring the strength
  // of the enemy attack are added up into an integer, which is used as an
  // index to KingDanger[].
  //
  // KingAttackWeights[PieceType] contains king attack weights by piece type
  const int KingAttackWeights[] = { 0, 0, 6, 2, 5, 5 };

  // Bonuses for enemy's safe checks
  const int QueenContactCheck = 92;
  const int RookContactCheck  = 68;
  const int QueenCheck        = 50;
  const int RookCheck         = 36;
  const int BishopCheck       = 7;
  const int KnightCheck       = 14;

  // KingDanger[attackUnits] contains the actual king danger weighted
  // scores, indexed by a calculated integer number.
  Score KingDanger[128];

  // apply_weight() weighs score 's' by weight 'w' trying to prevent overflow
  Score apply_weight(Score s, const Weight& w) {
    return make_score(mg_value(s) * w.mg / 256, eg_value(s) * w.eg / 256);
  }

  /// Re-added
  // weight_option() computes the value of an evaluation weight, by combining
  // two UCI-configurable weights (midgame and endgame) with an internal weight.
  Weight weight_option(const std::string& mgOpt, const std::string& egOpt, Score internalWeight) {
    Weight w = { Options[mgOpt] * mg_value(internalWeight) / 100,
                 Options[egOpt] * eg_value(internalWeight) / 100 };
    return w;
  }

  // init_eval_info() initializes king bitboards for given color adding
  // pawn attacks. To be done at the beginning of the evaluation.

  template<Color Us>
  void init_eval_info(const Position& pos, EvalInfo& ei) {

    const Color  Them = (Us == WHITE ? BLACK : WHITE);
    const Square Down = (Us == WHITE ? DELTA_S : DELTA_N);

    ei.pinnedPieces[Us] = pos.pinned_pieces(Us);

    Bitboard b = ei.attackedBy[Them][KING] = pos.attacks_from<KING>(pos.king_square(Them));
    ei.attackedBy[Us][ALL_PIECES] = ei.attackedBy[Us][PAWN] = ei.pi->pawn_attacks(Us);

    // Init king safety tables only if we are going to use them
    if (pos.non_pawn_material(Us) >= QueenValueMg)
    {
        ei.kingRing[Them] = b | shift_bb<Down>(b);
        b &= ei.attackedBy[Us][PAWN];
        ei.kingAttackersCount[Us] = b ? popcount<Max15>(b) : 0;
        ei.kingAdjacentZoneAttacksCount[Us] = ei.kingAttackersWeight[Us] = 0;
    }
    else
        ei.kingRing[Them] = ei.kingAttackersCount[Us] = 0;
  }


  // evaluate_outpost() evaluates bishop and knight outpost squares

  template<PieceType Pt, Color Us>
  Score evaluate_outpost(const Position& pos, const EvalInfo& ei, Square s) {

    const Color Them = (Us == WHITE ? BLACK : WHITE);

    assert (Pt == BISHOP || Pt == KNIGHT);

    // Initial bonus based on square
    Value bonus = Outpost[Pt == BISHOP][relative_square(Us, s)];

    // Increase bonus if supported by pawn, especially if the opponent has
    // no minor piece which can trade with the outpost piece.
    if (bonus && (ei.attackedBy[Us][PAWN] & s))
    {
        if (   !pos.pieces(Them, KNIGHT)
            && !(squares_of_color(s) & pos.pieces(Them, BISHOP)))
            bonus += bonus + bonus / 2;
        else
            bonus += bonus / 2;
    }

    return make_score(bonus * 2, bonus / 2);
  }


  // evaluate_pieces() assigns bonuses and penalties to the pieces of a given color

  template<PieceType Pt, Color Us, bool Trace>
  Score evaluate_pieces(const Position& pos, EvalInfo& ei, Score* mobility, Bitboard* mobilityArea) {

    Bitboard b;
    Square s;
    Score score = SCORE_ZERO;

    const PieceType NextPt = (Us == WHITE ? Pt : PieceType(Pt + 1));
    const Color Them = (Us == WHITE ? BLACK : WHITE);
    const Square* pl = pos.list<Pt>(Us);

    ei.attackedBy[Us][Pt] = 0;

    while ((s = *pl++) != SQ_NONE)
    {
        // Find attacked squares, including x-ray attacks for bishops and rooks
        b = Pt == BISHOP ? attacks_bb<BISHOP>(s, pos.pieces() ^ pos.pieces(Us, QUEEN))
          : Pt ==   ROOK ? attacks_bb<  ROOK>(s, pos.pieces() ^ pos.pieces(Us, ROOK, QUEEN))
                         : pos.attacks_from<Pt>(s);

        if (ei.pinnedPieces[Us] & s)
            b &= LineBB[pos.king_square(Us)][s];

        ei.attackedBy[Us][ALL_PIECES] |= ei.attackedBy[Us][Pt] |= b;

        if (b & ei.kingRing[Them])
        {
            ei.kingAttackersCount[Us]++;
            ei.kingAttackersWeight[Us] += KingAttackWeights[Pt];
            Bitboard bb = b & ei.attackedBy[Them][KING];
            if (bb)
                ei.kingAdjacentZoneAttacksCount[Us] += popcount<Max15>(bb);
        }

        if (Pt == QUEEN)
            b &= ~(  ei.attackedBy[Them][KNIGHT]
                   | ei.attackedBy[Them][BISHOP]
                   | ei.attackedBy[Them][ROOK]);

        int mob = Pt != QUEEN ? popcount<Max15>(b & mobilityArea[Us])
                              : popcount<Full >(b & mobilityArea[Us]);

        mobility[Us] += MobilityBonus[Pt][mob];

        // Decrease score if we are attacked by an enemy pawn. The remaining part
        // of threat evaluation must be done later when we have full attack info.
        if (ei.attackedBy[Them][PAWN] & s)
            score -= ThreatenedByPawn[Pt];

        if (Pt == BISHOP || Pt == KNIGHT)
        {
            // Bonus for outpost square
            if (!(pos.pieces(Them, PAWN) & pawn_attack_span(Us, s)))
                score += evaluate_outpost<Pt, Us>(pos, ei, s);

            // Bonus when behind a pawn
            if (    relative_rank(Us, s) < RANK_5
                && (pos.pieces(PAWN) & (s + pawn_push(Us))))
                score += MinorBehindPawn;

            // Penalty for pawns on same color square of bishop
            if (Pt == BISHOP)
                score -= BishopPawns * ei.pi->pawns_on_same_color_squares(Us, s);

            // An important Chess960 pattern: A cornered bishop blocked by a friendly
            // pawn diagonally in front of it is a very serious problem, especially
            // when that pawn is also blocked.
            if (   Pt == BISHOP
                && pos.is_chess960()
                && (s == relative_square(Us, SQ_A1) || s == relative_square(Us, SQ_H1)))
            {
                Square d = pawn_push(Us) + (file_of(s) == FILE_A ? DELTA_E : DELTA_W);
                if (pos.piece_on(s + d) == make_piece(Us, PAWN))
                    score -= !pos.empty(s + d + pawn_push(Us))                ? TrappedBishopA1H1 * 4
                            : pos.piece_on(s + d + d) == make_piece(Us, PAWN) ? TrappedBishopA1H1 * 2
                                                                              : TrappedBishopA1H1;
            }
        }

        if (Pt == ROOK)
        {
            // Bonus for aligning with enemy pawns on the same rank/file
            if (relative_rank(Us, s) >= RANK_5)
            {
                Bitboard alignedPawns = pos.pieces(Them, PAWN) & PseudoAttacks[ROOK][s];
                if (alignedPawns)
                    score += popcount<Max15>(alignedPawns) * RookOnPawn;
            }

            // Bonus when on an open or semi-open file
            if (ei.pi->semiopen_file(Us, file_of(s)))
                score += ei.pi->semiopen_file(Them, file_of(s)) ? RookOnOpenFile : RookOnSemiOpenFile;

            // Penalize when trapped by the king, even more if king cannot castle
            if (mob <= 3 && !ei.pi->semiopen_file(Us, file_of(s)))
            {
                Square ksq = pos.king_square(Us);

                if (   ((file_of(ksq) < FILE_E) == (file_of(s) < file_of(ksq)))
                    && (rank_of(ksq) == rank_of(s) || relative_rank(Us, ksq) == RANK_1)
                    && !ei.pi->semiopen_side(Us, file_of(ksq), file_of(s) < file_of(ksq)))
                    score -= (TrappedRook - make_score(mob * 22, 0)) * (1 + !pos.can_castle(Us));
            }
        }
    }

    if (Trace)
        Tracing::write(Pt, Us, score);

    // Recursively call evaluate_pieces() of next piece type until KING excluded
    return score - evaluate_pieces<NextPt, Them, Trace>(pos, ei, mobility, mobilityArea);
  }

  template<>
  Score evaluate_pieces<KING, WHITE, false>(const Position&, EvalInfo&, Score*, Bitboard*) { return SCORE_ZERO; }
  template<>
  Score evaluate_pieces<KING, WHITE,  true>(const Position&, EvalInfo&, Score*, Bitboard*) { return SCORE_ZERO; }


  // evaluate_king() assigns bonuses and penalties to a king of a given color

  template<Color Us, bool Trace>
  Score evaluate_king(const Position& pos, const EvalInfo& ei) {

    const Color Them = (Us == WHITE ? BLACK : WHITE);

    Bitboard undefended, b, b1, b2, safe;
    int attackUnits;
    const Square ksq = pos.king_square(Us);

    // King shelter and enemy pawns storm
    Score score = ei.pi->king_safety<Us>(pos, ksq);

    // Main king safety evaluation
    if (ei.kingAttackersCount[Them])
    {
        // Find the attacked squares around the king which have no defenders
        // apart from the king itself
        undefended =  ei.attackedBy[Them][ALL_PIECES]
                    & ei.attackedBy[Us][KING]
                    & ~(  ei.attackedBy[Us][PAWN]   | ei.attackedBy[Us][KNIGHT]
                        | ei.attackedBy[Us][BISHOP] | ei.attackedBy[Us][ROOK]
                        | ei.attackedBy[Us][QUEEN]);

        // Initialize the 'attackUnits' variable, which is used later on as an
        // index into the KingDanger[] array. The initial value is based on the
        // number and types of the enemy's attacking pieces, the number of
        // attacked and undefended squares around our king and the quality of
        // the pawn shelter (current 'score' value).
        attackUnits =  std::min(77, ei.kingAttackersCount[Them] * ei.kingAttackersWeight[Them])
                     + 10 * ei.kingAdjacentZoneAttacksCount[Them]
                     + 19 * popcount<Max15>(undefended)
                     +  9 * (ei.pinnedPieces[Us] != 0)
                     - mg_value(score) * 63 / 512
                     - !pos.count<QUEEN>(Them) * 60;

        // Analyse the enemy's safe queen contact checks. Firstly, find the
        // undefended squares around the king reachable by the enemy queen...
        b = undefended & ei.attackedBy[Them][QUEEN] & ~pos.pieces(Them);
        if (b)
        {
            // ...and then remove squares not supported by another enemy piece
            b &=  ei.attackedBy[Them][PAWN]   | ei.attackedBy[Them][KNIGHT]
                | ei.attackedBy[Them][BISHOP] | ei.attackedBy[Them][ROOK];

            if (b)
                attackUnits += QueenContactCheck * popcount<Max15>(b);
        }

        // Analyse the enemy's safe rook contact checks. Firstly, find the
        // undefended squares around the king reachable by the enemy rooks...
        b = undefended & ei.attackedBy[Them][ROOK] & ~pos.pieces(Them);

        // Consider only squares where the enemy's rook gives check
        b &= PseudoAttacks[ROOK][ksq];

        if (b)
        {
            // ...and then remove squares not supported by another enemy piece
            b &= (  ei.attackedBy[Them][PAWN]   | ei.attackedBy[Them][KNIGHT]
                  | ei.attackedBy[Them][BISHOP] | ei.attackedBy[Them][QUEEN]);

            if (b)
                attackUnits += RookContactCheck * popcount<Max15>(b);
        }

        // Analyse the enemy's safe distance checks for sliders and knights
        safe = ~(ei.attackedBy[Us][ALL_PIECES] | pos.pieces(Them));

        b1 = pos.attacks_from<ROOK  >(ksq) & safe;
        b2 = pos.attacks_from<BISHOP>(ksq) & safe;

        // Enemy queen safe checks
        b = (b1 | b2) & ei.attackedBy[Them][QUEEN];
        if (b)
            attackUnits += QueenCheck * popcount<Max15>(b);

        // Enemy rooks safe checks
        b = b1 & ei.attackedBy[Them][ROOK];
        if (b)
            attackUnits += RookCheck * popcount<Max15>(b);

        // Enemy bishops safe checks
        b = b2 & ei.attackedBy[Them][BISHOP];
        if (b)
            attackUnits += BishopCheck * popcount<Max15>(b);

        // Enemy knights safe checks
        b = pos.attacks_from<KNIGHT>(ksq) & ei.attackedBy[Them][KNIGHT] & safe;
        if (b)
            attackUnits += KnightCheck * popcount<Max15>(b);

        // Finally, extract the king danger score from the KingDanger[]
        // array and subtract the score from evaluation.
        score -= KingDanger[std::max(std::min(attackUnits / 4, 99), 0)];
    }

    if (Trace)
        Tracing::write(KING, Us, score);

    return score;
  }


  // evaluate_threats() assigns bonuses according to the type of attacking piece
  // and the type of attacked one.

  template<Color Us, bool Trace>
  Score evaluate_threats(const Position& pos, const EvalInfo& ei) {

    const Color Them = (Us == WHITE ? BLACK : WHITE);

    enum { Defended, Weak };
    enum { Minor, Major };

    Bitboard b, weak, defended;
    Score score = SCORE_ZERO;

    // Non-pawn enemies defended by a pawn
    defended =  (pos.pieces(Them) ^ pos.pieces(Them, PAWN))
              &  ei.attackedBy[Them][PAWN];

    // Add a bonus according to the kind of attacking pieces
    if (defended)
    {
        b = defended & (ei.attackedBy[Us][KNIGHT] | ei.attackedBy[Us][BISHOP]);
        while (b)
            score += Threat[Defended][Minor][type_of(pos.piece_on(pop_lsb(&b)))];

        b = defended & (ei.attackedBy[Us][ROOK]);
        while (b)
            score += Threat[Defended][Major][type_of(pos.piece_on(pop_lsb(&b)))];
    }

    // Enemies not defended by a pawn and under our attack
    weak =   pos.pieces(Them)
          & ~ei.attackedBy[Them][PAWN]
          &  ei.attackedBy[Us][ALL_PIECES];

    // Add a bonus according to the kind of attacking pieces
    if (weak)
    {
        b = weak & (ei.attackedBy[Us][KNIGHT] | ei.attackedBy[Us][BISHOP]);
        while (b)
            score += Threat[Weak][Minor][type_of(pos.piece_on(pop_lsb(&b)))];

        b = weak & (ei.attackedBy[Us][ROOK] | ei.attackedBy[Us][QUEEN]);
        while (b)
            score += Threat[Weak][Major][type_of(pos.piece_on(pop_lsb(&b)))];

        b = weak & ~ei.attackedBy[Them][ALL_PIECES];
        if (b)
            score += more_than_one(b) ? Hanging * popcount<Max15>(b) : Hanging;

        b = weak & ei.attackedBy[Us][KING];
        if (b)
            score += more_than_one(b) ? KingOnMany : KingOnOne;
    }

    if (Trace)
        Tracing::write(Tracing::THREAT, Us, score);

    return score;
  }


  // evaluate_passed_pawns() evaluates the passed pawns of the given color

  template<Color Us, bool Trace>
  Score evaluate_passed_pawns(const Position& pos, const EvalInfo& ei) {

    const Color Them = (Us == WHITE ? BLACK : WHITE);

    Bitboard b, squaresToQueen, defendedSquares, unsafeSquares;
    Score score = SCORE_ZERO;

    b = ei.pi->passed_pawns(Us);

    while (b)
    {
        Square s = pop_lsb(&b);

        assert(pos.pawn_passed(Us, s));

        int r = relative_rank(Us, s) - RANK_2;
        int rr = r * (r - 1);

        // Base bonus based on rank
        Value mbonus = Value(17 * rr), ebonus = Value(7 * (rr + r + 1));

        if (rr)
        {
            Square blockSq = s + pawn_push(Us);

            // Adjust bonus based on the king's proximity
            ebonus +=  distance(pos.king_square(Them), blockSq) * 5 * rr
                     - distance(pos.king_square(Us  ), blockSq) * 2 * rr;

            // If blockSq is not the queening square then consider also a second push
            if (relative_rank(Us, blockSq) != RANK_8)
                ebonus -= distance(pos.king_square(Us), blockSq + pawn_push(Us)) * rr;

            // If the pawn is free to advance, then increase the bonus
            if (pos.empty(blockSq))
            {
                // If there is a rook or queen attacking/defending the pawn from behind,
                // consider all the squaresToQueen. Otherwise consider only the squares
                // in the pawn's path attacked or occupied by the enemy.
                defendedSquares = unsafeSquares = squaresToQueen = forward_bb(Us, s);

                Bitboard bb = forward_bb(Them, s) & pos.pieces(ROOK, QUEEN) & pos.attacks_from<ROOK>(s);

                if (!(pos.pieces(Us) & bb))
                    defendedSquares &= ei.attackedBy[Us][ALL_PIECES];

                if (!(pos.pieces(Them) & bb))
                    unsafeSquares &= ei.attackedBy[Them][ALL_PIECES] | pos.pieces(Them);

                // If there aren't any enemy attacks, assign a big bonus. Otherwise
                // assign a smaller bonus if the block square isn't attacked.
                int k = !unsafeSquares ? 15 : !(unsafeSquares & blockSq) ? 9 : 0;

                // If the path to queen is fully defended, assign a big bonus.
                // Otherwise assign a smaller bonus if the block square is defended.
                if (defendedSquares == squaresToQueen)
                    k += 6;

                else if (defendedSquares & blockSq)
                    k += 4;

                mbonus += k * rr, ebonus += k * rr;
            }
            else if (pos.pieces(Us) & blockSq)
                mbonus += rr * 3 + r * 2 + 3, ebonus += rr + r * 2;
        } // rr != 0

        if (pos.count<PAWN>(Us) < pos.count<PAWN>(Them))
            ebonus += ebonus / 4;

        score += make_score(mbonus, ebonus);
    }

    if (Trace)
        Tracing::write(Tracing::PASSED, Us, apply_weight(score, Weights[PassedPawns]));

    // Add the scores to the middlegame and endgame eval
    return apply_weight(score, Weights[PassedPawns]);
  }


  // evaluate_space() computes the space evaluation for a given side. The
  // space evaluation is a simple bonus based on the number of safe squares
  // available for minor pieces on the central four files on ranks 2--4. Safe
  // squares one, two or three squares behind a friendly pawn are counted
  // twice. Finally, the space bonus is multiplied by a weight. The aim is to
  // improve play on game opening.
  template<Color Us>
  Score evaluate_space(const Position& pos, const EvalInfo& ei) {

    const Color Them = (Us == WHITE ? BLACK : WHITE);

    // Find the safe squares for our pieces inside the area defined by
    // SpaceMask[]. A square is unsafe if it is attacked by an enemy
    // pawn, or if it is undefended and attacked by an enemy piece.
    Bitboard safe =   SpaceMask[Us]
                   & ~pos.pieces(Us, PAWN)
                   & ~ei.attackedBy[Them][PAWN]
                   & (ei.attackedBy[Us][ALL_PIECES] | ~ei.attackedBy[Them][ALL_PIECES]);

    // Find all squares which are at most three squares behind some friendly pawn
    Bitboard behind = pos.pieces(Us, PAWN);
    behind |= (Us == WHITE ? behind >>  8 : behind <<  8);
    behind |= (Us == WHITE ? behind >> 16 : behind << 16);

    // Since SpaceMask[Us] is fully on our half of the board
    assert(unsigned(safe >> (Us == WHITE ? 32 : 0)) == 0);

    // Count safe + (behind & safe) with a single popcount
    int bonus = popcount<Full>((Us == WHITE ? safe << 32 : safe >> 32) | (behind & safe));
    int weight =  pos.count<KNIGHT>(Us) + pos.count<BISHOP>(Us)
                + pos.count<KNIGHT>(Them) + pos.count<BISHOP>(Them);

    return make_score(bonus * weight * weight, 0);
  }


  // do_evaluate() is the evaluation entry point, called directly from evaluate()

  template<bool Trace>
  Value do_evaluate(const Position& pos) {

    assert(!pos.checkers());

    EvalInfo ei;
    Score score, mobility[2] = { SCORE_ZERO, SCORE_ZERO };

    // Initialize score by reading the incrementally updated scores included
    // in the position object (material + piece square tables).
    // Score is computed from the point of view of white.
    score = pos.psq_score();

    // Probe the material hash table
    ei.mi = Material::probe(pos);
    score += ei.mi->imbalance();

    // If we have a specialized evaluation function for the current material
    // configuration, call it and return.
    if (ei.mi->specialized_eval_exists())
        return ei.mi->evaluate(pos) + Eval::Tempo;

    // Probe the pawn hash table
    ei.pi = Pawns::probe(pos);
    score += apply_weight(ei.pi->pawns_score(), Weights[PawnStructure]);

    // Initialize attack and king safety bitboards
    init_eval_info<WHITE>(pos, ei);
    init_eval_info<BLACK>(pos, ei);

    ei.attackedBy[WHITE][ALL_PIECES] |= ei.attackedBy[WHITE][KING];
    ei.attackedBy[BLACK][ALL_PIECES] |= ei.attackedBy[BLACK][KING];

    // Do not include in mobility squares protected by enemy pawns or occupied by our pawns or king
    Bitboard mobilityArea[] = { ~(ei.attackedBy[BLACK][PAWN] | pos.pieces(WHITE, PAWN, KING)),
                                ~(ei.attackedBy[WHITE][PAWN] | pos.pieces(BLACK, PAWN, KING)) };

    // Evaluate pieces and mobility
    score += evaluate_pieces<KNIGHT, WHITE, Trace>(pos, ei, mobility, mobilityArea);
    score += apply_weight(mobility[WHITE] - mobility[BLACK], Weights[Mobility]);

    // Evaluate kings after all other pieces because we need complete attack
    // information when computing the king safety evaluation.
    score +=  evaluate_king<WHITE, Trace>(pos, ei)
            - evaluate_king<BLACK, Trace>(pos, ei);

    // Evaluate tactical threats, we need full attack information including king
    score +=  evaluate_threats<WHITE, Trace>(pos, ei)
            - evaluate_threats<BLACK, Trace>(pos, ei);

    // Evaluate passed pawns, we need full attack information including king
    score +=  evaluate_passed_pawns<WHITE, Trace>(pos, ei)
            - evaluate_passed_pawns<BLACK, Trace>(pos, ei);

    // If both sides have only pawns, score for potential unstoppable pawns
    if (!pos.non_pawn_material(WHITE) && !pos.non_pawn_material(BLACK))
    {
        Bitboard b;
        if ((b = ei.pi->passed_pawns(WHITE)) != 0)
            score += int(relative_rank(WHITE, frontmost_sq(WHITE, b))) * Unstoppable;

        if ((b = ei.pi->passed_pawns(BLACK)) != 0)
            score -= int(relative_rank(BLACK, frontmost_sq(BLACK, b))) * Unstoppable;
    }

    // Evaluate space for both sides, only during opening
    if (pos.non_pawn_material(WHITE) + pos.non_pawn_material(BLACK) >= 2 * QueenValueMg + 4 * RookValueMg + 2 * KnightValueMg)
    {
        Score s = evaluate_space<WHITE>(pos, ei) - evaluate_space<BLACK>(pos, ei);
        score += apply_weight(s, Weights[Space]);
    }

    // Scale winning side if position is more drawish than it appears
    Color strongSide = eg_value(score) > VALUE_DRAW ? WHITE : BLACK;
    ScaleFactor sf = ei.mi->scale_factor(pos, strongSide);

    // If we don't already have an unusual scale factor, check for certain
    // types of endgames, and use a lower scale for those.
    if (    ei.mi->game_phase() < PHASE_MIDGAME
        && (sf == SCALE_FACTOR_NORMAL || sf == SCALE_FACTOR_ONEPAWN))
    {
        if (pos.opposite_bishops())
        {
            // Endgame with opposite-colored bishops and no other pieces (ignoring pawns)
            // is almost a draw, in case of KBP vs KB is even more a draw.
            if (   pos.non_pawn_material(WHITE) == BishopValueMg
                && pos.non_pawn_material(BLACK) == BishopValueMg)
                sf = more_than_one(pos.pieces(PAWN)) ? ScaleFactor(32) : ScaleFactor(8);

            // Endgame with opposite-colored bishops, but also other pieces. Still
            // a bit drawish, but not as drawish as with only the two bishops.
            else
                 sf = ScaleFactor(50 * sf / SCALE_FACTOR_NORMAL);
        }
        // Endings where weaker side can place his king in front of the opponent's
        // pawns are drawish.
        else if (    abs(eg_value(score)) <= BishopValueEg
                 &&  ei.pi->pawn_span(strongSide) <= 1
                 && !pos.pawn_passed(~strongSide, pos.king_square(~strongSide)))
                 sf = ei.pi->pawn_span(strongSide) ? ScaleFactor(56) : ScaleFactor(38);
    }

    // Interpolate between a middlegame and a (scaled by 'sf') endgame score
    Value v =  mg_value(score) * int(ei.mi->game_phase())
             + eg_value(score) * int(PHASE_MIDGAME - ei.mi->game_phase()) * sf / SCALE_FACTOR_NORMAL;

    v /= int(PHASE_MIDGAME);

    // In case of tracing add all single evaluation contributions for both white and black
    if (Trace)
    {
        Tracing::write(Tracing::MATERIAL, pos.psq_score());
        Tracing::write(Tracing::IMBALANCE, ei.mi->imbalance());
        Tracing::write(PAWN, ei.pi->pawns_score());
        Tracing::write(Tracing::MOBILITY, apply_weight(mobility[WHITE], Weights[Mobility])
                                        , apply_weight(mobility[BLACK], Weights[Mobility]));
        Tracing::write(Tracing::SPACE, apply_weight(evaluate_space<WHITE>(pos, ei), Weights[Space])
                                     , apply_weight(evaluate_space<BLACK>(pos, ei), Weights[Space]));
        Tracing::write(Tracing::TOTAL, score);
        Tracing::ei = ei;
        Tracing::sf = sf;
    }

    return (pos.side_to_move() == WHITE ? v : -v) + Eval::Tempo;
  }


  // Tracing function definitions

  double Tracing::to_cp(Value v) { return double(v) / PawnValueEg; }

  void Tracing::write(int idx, Color c, Score s) { scores[c][idx] = s; }

  void Tracing::write(int idx, Score w, Score b) {

    write(idx, WHITE, w);
    write(idx, BLACK, b);
  }

  void Tracing::print(std::stringstream& ss, const char* name, int idx) {

    Score wScore = scores[WHITE][idx];
    Score bScore = scores[BLACK][idx];

    switch (idx) {
    case MATERIAL: case IMBALANCE: case PAWN: case TOTAL:
        ss << std::setw(15) << name << " |   ---   --- |   ---   --- | "
           << std::setw(5)  << to_cp(mg_value(wScore - bScore)) << " "
           << std::setw(5)  << to_cp(eg_value(wScore - bScore)) << " \n";
        break;
    default:
        ss << std::setw(15) << name << " | " << std::noshowpos
           << std::setw(5)  << to_cp(mg_value(wScore)) << " "
           << std::setw(5)  << to_cp(eg_value(wScore)) << " | "
           << std::setw(5)  << to_cp(mg_value(bScore)) << " "
           << std::setw(5)  << to_cp(eg_value(bScore)) << " | "
           << std::setw(5)  << to_cp(mg_value(wScore - bScore)) << " "
           << std::setw(5)  << to_cp(eg_value(wScore - bScore)) << " \n";
    }
  }

  std::string Tracing::do_trace(const Position& pos) {

    std::memset(scores, 0, sizeof(scores));

    Value v = do_evaluate<true>(pos);
    v = pos.side_to_move() == WHITE ? v : -v; // White's point of view

    std::stringstream ss;
    ss << std::showpoint << std::noshowpos << std::fixed << std::setprecision(2)
       << "      Eval term |    White    |    Black    |    Total    \n"
       << "                |   MG    EG  |   MG    EG  |   MG    EG  \n"
       << "----------------+-------------+-------------+-------------\n";

    print(ss, "Material", MATERIAL);
    print(ss, "Imbalance", IMBALANCE);
    print(ss, "Pawns", PAWN);
    print(ss, "Knights", KNIGHT);
    print(ss, "Bishops", BISHOP);
    print(ss, "Rooks", ROOK);
    print(ss, "Queens", QUEEN);
    print(ss, "Mobility", MOBILITY);
    print(ss, "King safety", KING);
    print(ss, "Threats", THREAT);
    print(ss, "Passed pawns", PASSED);
    print(ss, "Space", SPACE);

    ss << "----------------+-------------+-------------+-------------\n";
    print(ss, "Total", TOTAL);

    ss << "\nTotal Evaluation: " << to_cp(v) << " (white side)\n";

    return ss.str();
  }

} // namespace


namespace Eval {

  /// evaluate() is the main evaluation function. It returns a static evaluation
  /// of the position always from the point of view of the side to move.

  Value evaluate(const Position& pos) {
    return do_evaluate<false>(pos);
  }


  /// trace() is like evaluate(), but instead of returning a value, it returns
  /// a string (suitable for outputting to stdout) that contains the detailed
  /// descriptions and values of each evaluation term. It's mainly used for
  /// debugging.
  std::string trace(const Position& pos) {
    return Tracing::do_trace(pos);
  }


  /// init() computes evaluation weights, usually at startup

  void init() {
    /// Re-added
    Weights[Mobility]       = weight_option("Mobility (Midgame)", "Mobility (Endgame)", WeightsInternal[Mobility]);
    Weights[PawnStructure]  = weight_option("Pawn Structure (Midgame)", "Pawn Structure (Endgame)", WeightsInternal[PawnStructure]);
    Weights[PassedPawns]    = weight_option("Passed Pawns (Midgame)", "Passed Pawns (Endgame)", WeightsInternal[PassedPawns]);
    Weights[Space]          = weight_option("Space", "Space", WeightsInternal[Space]);
    Weights[KingSafety]     = weight_option("King Safety", "King Safety", WeightsInternal[KingSafety]);

    const double MaxSlope = 30;
    const double Peak = 1280;

    for (int t = 0, i = 1; i < 100; ++i)
    {
        t = int(std::min(Peak, std::min(0.4 * i * i, t + MaxSlope)));
        KingDanger[i] = apply_weight(make_score(t, 0), Weights[KingSafety]);
    }
  }

} // namespace Eval<|MERGE_RESOLUTION|>--- conflicted
+++ resolved
@@ -27,11 +27,7 @@
 #include "evaluate.h"
 #include "material.h"
 #include "pawns.h"
-<<<<<<< HEAD
-#include "thread.h"
 #include "uci.h" /// Stockfish.js
-=======
->>>>>>> 54abb812
 
 namespace {
 
@@ -95,13 +91,8 @@
 
   // Evaluation weights, indexed by evaluation term
   enum { Mobility, PawnStructure, PassedPawns, Space, KingSafety };
-<<<<<<< HEAD
   struct Weight { int mg, eg; } Weights[] = {
-    {289, 344}, {233, 201}, {221, 273}, {46, 0}, {318, 0} /// Changes here must be made below (TODO: Find a way to copy this so we can merge eaiser.)
-=======
-  const struct Weight { int mg, eg; } Weights[] = {
-    {289, 344}, {233, 201}, {221, 273}, {46, 0}, {321, 0}
->>>>>>> 54abb812
+    {289, 344}, {233, 201}, {221, 273}, {46, 0}, {321, 0} /// Changes here must be made below (TODO: Find a way to copy this so we can merge eaiser.)
   };
 
   #define V(v) Value(v)
@@ -116,7 +107,7 @@
   ///NOTE: This was deleted upstream. It should match the Weight struct above.
   ///      Also, Weight is a const upstream.
   const Score WeightsInternal[] = {
-    S(289, 344), S(233, 201), S(221, 273), S(46, 0), S(318, 0)
+    S(289, 344), S(233, 201), S(221, 273), S(46, 0), S(321, 0)
   };
 
   // MobilityBonus[PieceType][attacked] contains bonuses for middle and end
