/*
  Stockfish, a UCI chess playing engine derived from Glaurung 2.1
  Copyright (C) 2004-2008 Tord Romstad (Glaurung author)
  Copyright (C) 2008-2014 Marco Costalba, Joona Kiiski, Tord Romstad

  Stockfish is free software: you can redistribute it and/or modify
  it under the terms of the GNU General Public License as published by
  the Free Software Foundation, either version 3 of the License, or
  (at your option) any later version.

  Stockfish is distributed in the hope that it will be useful,
  but WITHOUT ANY WARRANTY; without even the implied warranty of
  MERCHANTABILITY or FITNESS FOR A PARTICULAR PURPOSE.  See the
  GNU General Public License for more details.

  You should have received a copy of the GNU General Public License
  along with this program.  If not, see <http://www.gnu.org/licenses/>.
*/

#include <algorithm>
#include <cassert>
#include <iomanip>
#include <sstream>

#include "bitcount.h"
#include "evaluate.h"
#include "material.h"
#include "pawns.h"
#include "thread.h"
#include "uci.h"

namespace {

  // Struct EvalInfo contains various information computed and collected
  // by the evaluation functions.
  struct EvalInfo {

    // Pointers to material and pawn hash table entries
    Material::Entry* mi;
    Pawns::Entry* pi;

    // attackedBy[color][piece type] is a bitboard representing all squares
    // attacked by a given color and piece type, attackedBy[color][ALL_PIECES]
    // contains all squares attacked by the given color.
    Bitboard attackedBy[COLOR_NB][PIECE_TYPE_NB];

    // kingRing[color] is the zone around the king which is considered
    // by the king safety evaluation. This consists of the squares directly
    // adjacent to the king, and the three (or two, for a king on an edge file)
    // squares two ranks in front of the king. For instance, if black's king
    // is on g8, kingRing[BLACK] is a bitboard containing the squares f8, h8,
    // f7, g7, h7, f6, g6 and h6.
    Bitboard kingRing[COLOR_NB];

    // kingAttackersCount[color] is the number of pieces of the given color
    // which attack a square in the kingRing of the enemy king.
    int kingAttackersCount[COLOR_NB];

    // kingAttackersWeight[color] is the sum of the "weight" of the pieces of the
    // given color which attack a square in the kingRing of the enemy king. The
    // weights of the individual piece types are given by the variables
    // QueenAttackWeight, RookAttackWeight, BishopAttackWeight and
    // KnightAttackWeight in evaluate.cpp
    int kingAttackersWeight[COLOR_NB];

    // kingAdjacentZoneAttacksCount[color] is the number of attacks to squares
    // directly adjacent to the king of the given color. Pieces which attack
    // more than one square are counted multiple times. For instance, if black's
    // king is on g8 and there's a white knight on g5, this knight adds
    // 2 to kingAdjacentZoneAttacksCount[BLACK].
    int kingAdjacentZoneAttacksCount[COLOR_NB];

    Bitboard pinnedPieces[COLOR_NB];
  };

  namespace Tracing {

    enum Terms { // First 8 entries are for PieceType
      MATERIAL = 8, IMBALANCE, MOBILITY, THREAT, PASSED, SPACE, TOTAL, TERMS_NB
    };

    Score scores[COLOR_NB][TERMS_NB];
    EvalInfo ei;
    ScaleFactor sf;

    double to_cp(Value v);
    void write(int idx, Color c, Score s);
    void write(int idx, Score w, Score b = SCORE_ZERO);
    void print(std::stringstream& ss, const char* name, int idx);
    std::string do_trace(const Position& pos);
  }

  // Evaluation weights, indexed by evaluation term
  enum { Mobility, PawnStructure, PassedPawns, Space, KingSafety };
  const struct Weight { int mg, eg; } Weights[] = {
    {289, 344}, {233, 201}, {221, 273}, {46, 0}, {318, 0}
  };

  typedef Value V;
  #define S(mg, eg) make_score(mg, eg)

  // MobilityBonus[PieceType][attacked] contains bonuses for middle and end
  // game, indexed by piece type and number of attacked squares not occupied by
  // friendly pieces.
  const Score MobilityBonus[][32] = {
    {}, {},
    { S(-65,-50), S(-42,-30), S(-9,-10), S( 3,  0), S(15, 10), S(27, 20), // Knights
      S( 37, 28), S( 42, 31), S(44, 33) },
    { S(-52,-47), S(-28,-23), S( 6,  1), S(20, 15), S(34, 29), S(48, 43), // Bishops
      S( 60, 55), S( 68, 63), S(74, 68), S(77, 72), S(80, 75), S(82, 77),
      S( 84, 79), S( 86, 81) },
    { S(-47,-53), S(-31,-26), S(-5,  0), S( 1, 16), S( 7, 32), S(13, 48), // Rooks
      S( 18, 64), S( 22, 80), S(26, 96), S(29,109), S(31,115), S(33,119),
      S( 35,122), S( 36,123), S(37,124) },
    { S(-42,-40), S(-28,-23), S(-5, -7), S( 0,  0), S( 6, 10), S(11, 19), // Queens
      S( 13, 29), S( 18, 38), S(20, 40), S(21, 41), S(22, 41), S(22, 41),
      S( 22, 41), S( 23, 41), S(24, 41), S(25, 41), S(25, 41), S(25, 41),
      S( 25, 41), S( 25, 41), S(25, 41), S(25, 41), S(25, 41), S(25, 41),
      S( 25, 41), S( 25, 41), S(25, 41), S(25, 41) }
  };

  // Outpost[PieceType][Square] contains bonuses for knights and bishops outposts,
  // indexed by piece type and square (from white's point of view).
  const Value Outpost[][SQUARE_NB] = {
  {// A     B     C     D     E     F     G     H
    V(0), V(0), V(0), V(0), V(0), V(0), V(0), V(0), // Knights
    V(0), V(0), V(0), V(0), V(0), V(0), V(0), V(0),
    V(0), V(0), V(4), V(8), V(8), V(4), V(0), V(0),
    V(0), V(4),V(17),V(26),V(26),V(17), V(4), V(0),
    V(0), V(8),V(26),V(35),V(35),V(26), V(8), V(0),
    V(0), V(4),V(17),V(17),V(17),V(17), V(4), V(0) },
  {
    V(0), V(0), V(0), V(0), V(0), V(0), V(0), V(0), // Bishops
    V(0), V(0), V(0), V(0), V(0), V(0), V(0), V(0),
    V(0), V(0), V(5), V(5), V(5), V(5), V(0), V(0),
    V(0), V(5),V(10),V(10),V(10),V(10), V(5), V(0),
    V(0),V(10),V(21),V(21),V(21),V(21),V(10), V(0),
    V(0), V(5), V(8), V(8), V(8), V(8), V(5), V(0) }
  };

  // Threat[attacking][attacked] contains bonuses according to which piece
  // type attacks which one.
  const Score Threat[][PIECE_TYPE_NB] = {
    { S(0, 0), S(0, 38), S(32, 45), S(32, 45), S(41,100), S(35,104) }, // Minor
    { S(0, 0), S(7, 28), S(20, 49), S(20, 49), S(8 , 42), S(23, 44) }  // Major
  };

  // ThreatenedByPawn[PieceType] contains a penalty according to which piece
  // type is attacked by an enemy pawn.
  const Score ThreatenedByPawn[] = {
    S(0, 0), S(0, 0), S(80, 119), S(80, 119), S(117, 199), S(127, 218)
  };

  // Assorted bonuses and penalties used by evaluation
  const Score KingOnOne        = S(2 , 58);
  const Score KingOnMany       = S(6 ,125);
  const Score RookOnPawn       = S(10, 28);
  const Score RookOpenFile     = S(43, 21);
  const Score RookSemiOpenFile = S(19, 10);
  const Score BishopPawns      = S( 8, 12);
  const Score MinorBehindPawn  = S(16,  0);
  const Score TrappedRook      = S(92,  0);
  const Score Unstoppable      = S( 0, 20);
  const Score Hanging          = S(23, 20);

  // Penalty for a bishop on a1/h1 (a8/h8 for black) which is trapped by
  // a friendly pawn on b2/g2 (b7/g7 for black). This can obviously only
  // happen in Chess960 games.
  const Score TrappedBishopA1H1 = S(50, 50);

  #undef S

  // SpaceMask[Color] contains the area of the board which is considered
  // by the space evaluation. In the middlegame, each side is given a bonus
  // based on how many squares inside this area are safe and available for
  // friendly minor pieces.
  const Bitboard SpaceMask[] = {
    (FileCBB | FileDBB | FileEBB | FileFBB) & (Rank2BB | Rank3BB | Rank4BB),
    (FileCBB | FileDBB | FileEBB | FileFBB) & (Rank7BB | Rank6BB | Rank5BB)
  };

  // King danger constants and variables. The king danger scores are taken
  // from KingDanger[]. Various little "meta-bonuses" measuring the strength
  // of the enemy attack are added up into an integer, which is used as an
  // index to KingDanger[].
  //
  // KingAttackWeights[PieceType] contains king attack weights by piece type
  const int KingAttackWeights[] = { 0, 0, 2, 2, 3, 5 };

  // Bonuses for enemy's safe checks
  const int QueenContactCheck = 24;
  const int RookContactCheck  = 16;
  const int QueenCheck        = 12;
  const int RookCheck         = 8;
  const int BishopCheck       = 2;
  const int KnightCheck       = 3;

  // KingDanger[attackUnits] contains the actual king danger weighted
  // scores, indexed by a calculated integer number.
  Score KingDanger[128];


  // apply_weight() weighs score 'v' by weight 'w' trying to prevent overflow
  Score apply_weight(Score v, const Weight& w) {
    return make_score(mg_value(v) * w.mg / 256, eg_value(v) * w.eg / 256);
  }


  // init_eval_info() initializes king bitboards for given color adding
  // pawn attacks. To be done at the beginning of the evaluation.

  template<Color Us>
  void init_eval_info(const Position& pos, EvalInfo& ei) {

    const Color  Them = (Us == WHITE ? BLACK : WHITE);
    const Square Down = (Us == WHITE ? DELTA_S : DELTA_N);

    ei.pinnedPieces[Us] = pos.pinned_pieces(Us);

    Bitboard b = ei.attackedBy[Them][KING] = pos.attacks_from<KING>(pos.king_square(Them));
    ei.attackedBy[Us][ALL_PIECES] = ei.attackedBy[Us][PAWN] = ei.pi->pawn_attacks(Us);

    // Init king safety tables only if we are going to use them
    if (pos.non_pawn_material(Us) > QueenValueMg + PawnValueMg)
    {
        ei.kingRing[Them] = b | shift_bb<Down>(b);
        b &= ei.attackedBy[Us][PAWN];
        ei.kingAttackersCount[Us] = b ? popcount<Max15>(b) : 0;
        ei.kingAdjacentZoneAttacksCount[Us] = ei.kingAttackersWeight[Us] = 0;
    }
    else
        ei.kingRing[Them] = ei.kingAttackersCount[Us] = 0;
  }


  // evaluate_outpost() evaluates bishop and knight outpost squares

  template<PieceType Pt, Color Us>
  Score evaluate_outpost(const Position& pos, const EvalInfo& ei, Square s) {

    const Color Them = (Us == WHITE ? BLACK : WHITE);

    assert (Pt == BISHOP || Pt == KNIGHT);

    // Initial bonus based on square
    Value bonus = Outpost[Pt == BISHOP][relative_square(Us, s)];

    // Increase bonus if supported by pawn, especially if the opponent has
    // no minor piece which can trade with the outpost piece.
    if (bonus && (ei.attackedBy[Us][PAWN] & s))
    {
        if (   !pos.pieces(Them, KNIGHT)
            && !(squares_of_color(s) & pos.pieces(Them, BISHOP)))
            bonus += bonus + bonus / 2;
        else
            bonus += bonus / 2;
    }

    return make_score(bonus * 2, bonus / 2);
  }


  // evaluate_pieces() assigns bonuses and penalties to the pieces of a given color

  template<PieceType Pt, Color Us, bool Trace>
  Score evaluate_pieces(const Position& pos, EvalInfo& ei, Score* mobility, Bitboard* mobilityArea) {

    Bitboard b;
    Square s;
    Score score = SCORE_ZERO;

    const PieceType NextPt = (Us == WHITE ? Pt : PieceType(Pt + 1));
    const Color Them = (Us == WHITE ? BLACK : WHITE);
    const Square* pl = pos.list<Pt>(Us);

    ei.attackedBy[Us][Pt] = 0;

    while ((s = *pl++) != SQ_NONE)
    {
        // Find attacked squares, including x-ray attacks for bishops and rooks
        b = Pt == BISHOP ? attacks_bb<BISHOP>(s, pos.pieces() ^ pos.pieces(Us, QUEEN))
          : Pt ==   ROOK ? attacks_bb<  ROOK>(s, pos.pieces() ^ pos.pieces(Us, ROOK, QUEEN))
                         : pos.attacks_from<Pt>(s);

        if (ei.pinnedPieces[Us] & s)
            b &= LineBB[pos.king_square(Us)][s];

        ei.attackedBy[Us][ALL_PIECES] |= ei.attackedBy[Us][Pt] |= b;

        if (b & ei.kingRing[Them])
        {
            ei.kingAttackersCount[Us]++;
            ei.kingAttackersWeight[Us] += KingAttackWeights[Pt];
            Bitboard bb = b & ei.attackedBy[Them][KING];
            if (bb)
                ei.kingAdjacentZoneAttacksCount[Us] += popcount<Max15>(bb);
        }

        if (Pt == QUEEN)
            b &= ~(  ei.attackedBy[Them][KNIGHT]
                   | ei.attackedBy[Them][BISHOP]
                   | ei.attackedBy[Them][ROOK]);

        int mob = Pt != QUEEN ? popcount<Max15>(b & mobilityArea[Us])
                              : popcount<Full >(b & mobilityArea[Us]);

        mobility[Us] += MobilityBonus[Pt][mob];

        // Decrease score if we are attacked by an enemy pawn. The remaining part
        // of threat evaluation must be done later when we have full attack info.
        if (ei.attackedBy[Them][PAWN] & s)
            score -= ThreatenedByPawn[Pt];

        if (Pt == BISHOP || Pt == KNIGHT)
        {
            // Penalty for bishop with same colored pawns
            if (Pt == BISHOP)
                score -= BishopPawns * ei.pi->pawns_on_same_color_squares(Us, s);

            // Bishop and knight outpost square
            if (!(pos.pieces(Them, PAWN) & pawn_attack_span(Us, s)))
                score += evaluate_outpost<Pt, Us>(pos, ei, s);

            // Bishop or knight behind a pawn
            if (    relative_rank(Us, s) < RANK_5
                && (pos.pieces(PAWN) & (s + pawn_push(Us))))
                score += MinorBehindPawn;
        }

        if (Pt == ROOK)
        {
            // Rook piece attacking enemy pawns on the same rank/file
            if (relative_rank(Us, s) >= RANK_5)
            {
                Bitboard pawns = pos.pieces(Them, PAWN) & PseudoAttacks[ROOK][s];
                if (pawns)
                    score += popcount<Max15>(pawns) * RookOnPawn;
            }

            // Give a bonus for a rook on a open or semi-open file
            if (ei.pi->semiopen_file(Us, file_of(s)))
                score += ei.pi->semiopen_file(Them, file_of(s)) ? RookOpenFile : RookSemiOpenFile;

            if (mob > 3 || ei.pi->semiopen_file(Us, file_of(s)))
                continue;

            Square ksq = pos.king_square(Us);

            // Penalize rooks which are trapped by a king. Penalize more if the
            // king has lost its castling capability.
            if (   ((file_of(ksq) < FILE_E) == (file_of(s) < file_of(ksq)))
                && (rank_of(ksq) == rank_of(s) || relative_rank(Us, ksq) == RANK_1)
                && !ei.pi->semiopen_side(Us, file_of(ksq), file_of(s) < file_of(ksq)))
                score -= (TrappedRook - make_score(mob * 22, 0)) * (1 + !pos.can_castle(Us));
        }

        // An important Chess960 pattern: A cornered bishop blocked by a friendly
        // pawn diagonally in front of it is a very serious problem, especially
        // when that pawn is also blocked.
        if (   Pt == BISHOP
            && pos.is_chess960()
            && (s == relative_square(Us, SQ_A1) || s == relative_square(Us, SQ_H1)))
        {
            Square d = pawn_push(Us) + (file_of(s) == FILE_A ? DELTA_E : DELTA_W);
            if (pos.piece_on(s + d) == make_piece(Us, PAWN))
                score -= !pos.empty(s + d + pawn_push(Us))                ? TrappedBishopA1H1 * 4
                        : pos.piece_on(s + d + d) == make_piece(Us, PAWN) ? TrappedBishopA1H1 * 2
                                                                          : TrappedBishopA1H1;
        }
    }

    if (Trace)
        Tracing::write(Pt, Us, score);

    return score - evaluate_pieces<NextPt, Them, Trace>(pos, ei, mobility, mobilityArea);
  }

  template<>
  Score evaluate_pieces<KING, WHITE, false>(const Position&, EvalInfo&, Score*, Bitboard*) { return SCORE_ZERO; }
  template<>
  Score evaluate_pieces<KING, WHITE,  true>(const Position&, EvalInfo&, Score*, Bitboard*) { return SCORE_ZERO; }


  // evaluate_king() assigns bonuses and penalties to a king of a given color

  template<Color Us, bool Trace>
  Score evaluate_king(const Position& pos, const EvalInfo& ei) {

    const Color Them = (Us == WHITE ? BLACK : WHITE);

    Bitboard undefended, b, b1, b2, safe;
    int attackUnits;
    const Square ksq = pos.king_square(Us);

    // King shelter and enemy pawns storm
    Score score = ei.pi->king_safety<Us>(pos, ksq);

    // Main king safety evaluation
    if (ei.kingAttackersCount[Them])
    {
        // Find the attacked squares around the king which have no defenders
        // apart from the king itself
        undefended =  ei.attackedBy[Them][ALL_PIECES]
                    & ei.attackedBy[Us][KING]
                    & ~(  ei.attackedBy[Us][PAWN]   | ei.attackedBy[Us][KNIGHT]
                        | ei.attackedBy[Us][BISHOP] | ei.attackedBy[Us][ROOK]
                        | ei.attackedBy[Us][QUEEN]);

        // Initialize the 'attackUnits' variable, which is used later on as an
        // index to the KingDanger[] array. The initial value is based on the
        // number and types of the enemy's attacking pieces, the number of
        // attacked and undefended squares around our king and the quality of
        // the pawn shelter (current 'score' value).
        attackUnits =  std::min(20, (ei.kingAttackersCount[Them] * ei.kingAttackersWeight[Them]) / 2)
                     + 3 * (ei.kingAdjacentZoneAttacksCount[Them] + popcount<Max15>(undefended))
                     + 2 * (ei.pinnedPieces[Us] != 0)
                     - mg_value(score) / 32
                     - !pos.count<QUEEN>(Them) * 15;

        // Analyse the enemy's safe queen contact checks. Firstly, find the
        // undefended squares around the king that are attacked by the enemy's
        // queen...
        b = undefended & ei.attackedBy[Them][QUEEN] & ~pos.pieces(Them);
        if (b)
        {
            // ...and then remove squares not supported by another enemy piece
            b &= (  ei.attackedBy[Them][PAWN]   | ei.attackedBy[Them][KNIGHT]
                  | ei.attackedBy[Them][BISHOP] | ei.attackedBy[Them][ROOK]);

            if (b)
                attackUnits +=  QueenContactCheck * popcount<Max15>(b);
        }

        // Analyse the enemy's safe rook contact checks. Firstly, find the
        // undefended squares around the king that are attacked by the enemy's
        // rooks...
        b = undefended & ei.attackedBy[Them][ROOK] & ~pos.pieces(Them);

        // Consider only squares where the enemy's rook gives check
        b &= PseudoAttacks[ROOK][ksq];

        if (b)
        {
            // ...and then remove squares not supported by another enemy piece
            b &= (  ei.attackedBy[Them][PAWN]   | ei.attackedBy[Them][KNIGHT]
                  | ei.attackedBy[Them][BISHOP] | ei.attackedBy[Them][QUEEN]);

            if (b)
                attackUnits +=  RookContactCheck * popcount<Max15>(b);
        }

        // Analyse the enemy's safe distance checks for sliders and knights
        safe = ~(pos.pieces(Them) | ei.attackedBy[Us][ALL_PIECES]);

        b1 = pos.attacks_from<ROOK>(ksq) & safe;
        b2 = pos.attacks_from<BISHOP>(ksq) & safe;

        // Enemy queen safe checks
        b = (b1 | b2) & ei.attackedBy[Them][QUEEN];
        if (b)
            attackUnits += QueenCheck * popcount<Max15>(b);

        // Enemy rooks safe checks
        b = b1 & ei.attackedBy[Them][ROOK];
        if (b)
            attackUnits += RookCheck * popcount<Max15>(b);

        // Enemy bishops safe checks
        b = b2 & ei.attackedBy[Them][BISHOP];
        if (b)
            attackUnits += BishopCheck * popcount<Max15>(b);

        // Enemy knights safe checks
        b = pos.attacks_from<KNIGHT>(ksq) & ei.attackedBy[Them][KNIGHT] & safe;
        if (b)
            attackUnits += KnightCheck * popcount<Max15>(b);

        // To index KingDanger[] attackUnits must be in [0, 99] range
        attackUnits = std::min(99, std::max(0, attackUnits));

        // Finally, extract the king danger score from the KingDanger[]
        // array and subtract the score from evaluation.
        score -= KingDanger[attackUnits];
    }

    if (Trace)
        Tracing::write(KING, Us, score);

    return score;
  }


  // max_piece_type() is a helper function used by evaluate_threats() to get
  // the value of the biggest PieceType of color C in 'target' bitboard.

  template<Color C>
  inline PieceType max_piece_type(const Position& pos, const Bitboard target) {

    assert(target & (pos.pieces(C) ^ pos.pieces(C, KING)));

    for (PieceType pt = QUEEN; pt > PAWN; --pt)
        if (target & pos.pieces(C, pt))
            return pt;

    return PAWN;
  }


  // evaluate_threats() assigns bonuses according to the type of attacking piece

  template<Color Us, bool Trace>
  Score evaluate_threats(const Position& pos, const EvalInfo& ei) {

    const Color Them = (Us == WHITE ? BLACK : WHITE);

    enum { Minor, Major };
<<<<<<< HEAD

    Score score = SCORE_ZERO;

    // Enemies not defended by a pawn and under our attack
    Bitboard b, weakEnemies =   pos.pieces(Them)
                             & ~ei.attackedBy[Them][PAWN]
                             &  ei.attackedBy[Us][ALL_PIECES];
=======

    Bitboard b, weakEnemies, protectedEnemies;
    Score score = SCORE_ZERO;

    // Enemies defended by a pawn and under our attack by a minor piece
    protectedEnemies =  (pos.pieces(Them) ^ pos.pieces(Them, PAWN))
                      &  ei.attackedBy[Them][PAWN]
                      & (ei.attackedBy[Us][KNIGHT] | ei.attackedBy[Us][BISHOP]);

    if (protectedEnemies)
        score += Threat[Minor][max_piece_type<Them>(pos, protectedEnemies)];

    // Enemies not defended by a pawn and under our attack
    weakEnemies =   pos.pieces(Them)
                 & ~ei.attackedBy[Them][PAWN]
                 &  ei.attackedBy[Us][ALL_PIECES];

    // Add a bonus according if the attacking pieces are minor or major
>>>>>>> d07a8753
    if (weakEnemies)
    {
        b = weakEnemies & (ei.attackedBy[Us][KNIGHT] | ei.attackedBy[Us][BISHOP]);
        if (b)
            score += Threat[Minor][max_piece_type<Them>(pos, b)];

        b = weakEnemies & (ei.attackedBy[Us][ROOK] | ei.attackedBy[Us][QUEEN]);
        if (b)
            score += Threat[Major][max_piece_type<Them>(pos, b)];

        b = weakEnemies & ~ei.attackedBy[Them][ALL_PIECES];
        if (b)
            score += more_than_one(b) ? Hanging * popcount<Max15>(b) : Hanging;

        b = weakEnemies & ei.attackedBy[Us][KING];
        if (b)
            score += more_than_one(b) ? KingOnMany : KingOnOne;
    }

    if (Trace)
        Tracing::write(Tracing::THREAT, Us, score);

    return score;
  }


  // evaluate_passed_pawns() evaluates the passed pawns of the given color

  template<Color Us, bool Trace>
  Score evaluate_passed_pawns(const Position& pos, const EvalInfo& ei) {

    const Color Them = (Us == WHITE ? BLACK : WHITE);

    Bitboard b, squaresToQueen, defendedSquares, unsafeSquares;
    Score score = SCORE_ZERO;

    b = ei.pi->passed_pawns(Us);

    while (b)
    {
        Square s = pop_lsb(&b);

        assert(pos.pawn_passed(Us, s));

        int r = relative_rank(Us, s) - RANK_2;
        int rr = r * (r - 1);

        // Base bonus based on rank
        Value mbonus = Value(17 * rr), ebonus = Value(7 * (rr + r + 1));

        if (rr)
        {
            Square blockSq = s + pawn_push(Us);

            // Adjust bonus based on the king's proximity
            ebonus +=  square_distance(pos.king_square(Them), blockSq) * 5 * rr
                     - square_distance(pos.king_square(Us  ), blockSq) * 2 * rr;

            // If blockSq is not the queening square then consider also a second push
            if (relative_rank(Us, blockSq) != RANK_8)
                ebonus -= square_distance(pos.king_square(Us), blockSq + pawn_push(Us)) * rr;

            // If the pawn is free to advance, then increase the bonus
            if (pos.empty(blockSq))
            {
                // If there is a rook or queen attacking/defending the pawn from behind,
                // consider all the squaresToQueen. Otherwise consider only the squares
                // in the pawn's path attacked or occupied by the enemy.
                defendedSquares = unsafeSquares = squaresToQueen = forward_bb(Us, s);

                Bitboard bb = forward_bb(Them, s) & pos.pieces(ROOK, QUEEN) & pos.attacks_from<ROOK>(s);

                if (!(pos.pieces(Us) & bb))
                    defendedSquares &= ei.attackedBy[Us][ALL_PIECES];

                if (!(pos.pieces(Them) & bb))
                    unsafeSquares &= ei.attackedBy[Them][ALL_PIECES] | pos.pieces(Them);

                // If there aren't any enemy attacks, assign a big bonus. Otherwise
                // assign a smaller bonus if the block square isn't attacked.
                int k = !unsafeSquares ? 15 : !(unsafeSquares & blockSq) ? 9 : 0;

                // If the path to queen is fully defended, assign a big bonus.
                // Otherwise assign a smaller bonus if the block square is defended.
                if (defendedSquares == squaresToQueen)
                    k += 6;

                else if (defendedSquares & blockSq)
                    k += 4;

                mbonus += k * rr, ebonus += k * rr;
            }
            else if (pos.pieces(Us) & blockSq)
                mbonus += rr * 3 + r * 2 + 3, ebonus += rr + r * 2;
        } // rr != 0

        if (pos.count<PAWN>(Us) < pos.count<PAWN>(Them))
            ebonus += ebonus / 4;

        score += make_score(mbonus, ebonus);
    }

    if (Trace)
        Tracing::write(Tracing::PASSED, Us, apply_weight(score, Weights[PassedPawns]));

    // Add the scores to the middlegame and endgame eval
    return apply_weight(score, Weights[PassedPawns]);
  }


  // evaluate_unstoppable_pawns() scores the most advanced passed pawn. In case
  // both players have no pieces but pawns, this is somewhat related to the
  // possibility that pawns are unstoppable.

  Score evaluate_unstoppable_pawns(Color us, const EvalInfo& ei) {

    Bitboard b = ei.pi->passed_pawns(us);

    return b ? Unstoppable * int(relative_rank(us, frontmost_sq(us, b))) : SCORE_ZERO;
  }


  // evaluate_space() computes the space evaluation for a given side. The
  // space evaluation is a simple bonus based on the number of safe squares
  // available for minor pieces on the central four files on ranks 2--4. Safe
  // squares one, two or three squares behind a friendly pawn are counted
  // twice. Finally, the space bonus is scaled by a weight taken from the
  // material hash table. The aim is to improve play on game opening.
  template<Color Us>
  int evaluate_space(const Position& pos, const EvalInfo& ei) {

    const Color Them = (Us == WHITE ? BLACK : WHITE);

    // Find the safe squares for our pieces inside the area defined by
    // SpaceMask[]. A square is unsafe if it is attacked by an enemy
    // pawn, or if it is undefended and attacked by an enemy piece.
    Bitboard safe =   SpaceMask[Us]
                   & ~pos.pieces(Us, PAWN)
                   & ~ei.attackedBy[Them][PAWN]
                   & (ei.attackedBy[Us][ALL_PIECES] | ~ei.attackedBy[Them][ALL_PIECES]);

    // Find all squares which are at most three squares behind some friendly pawn
    Bitboard behind = pos.pieces(Us, PAWN);
    behind |= (Us == WHITE ? behind >>  8 : behind <<  8);
    behind |= (Us == WHITE ? behind >> 16 : behind << 16);

    // Since SpaceMask[Us] is fully on our half of the board
    assert(unsigned(safe >> (Us == WHITE ? 32 : 0)) == 0);

    // Count safe + (behind & safe) with a single popcount
    return popcount<Full>((Us == WHITE ? safe << 32 : safe >> 32) | (behind & safe));
  }


  // do_evaluate() is the evaluation entry point, called directly from evaluate()

  template<bool Trace>
  Value do_evaluate(const Position& pos) {

    assert(!pos.checkers());

    EvalInfo ei;
    Score score, mobility[2] = { SCORE_ZERO, SCORE_ZERO };
    Thread* thisThread = pos.this_thread();

    // Initialize score by reading the incrementally updated scores included
    // in the position object (material + piece square tables).
    // Score is computed from the point of view of white.
    score = pos.psq_score();

    // Probe the material hash table
    ei.mi = Material::probe(pos, thisThread->materialTable, thisThread->endgames);
    score += ei.mi->material_value();

    // If we have a specialized evaluation function for the current material
    // configuration, call it and return.
    if (ei.mi->specialized_eval_exists())
        return ei.mi->evaluate(pos) + Eval::Tempo;

    // Probe the pawn hash table
    ei.pi = Pawns::probe(pos, thisThread->pawnsTable);
    score += apply_weight(ei.pi->pawns_value(), Weights[PawnStructure]);

    // Initialize attack and king safety bitboards
    init_eval_info<WHITE>(pos, ei);
    init_eval_info<BLACK>(pos, ei);

    ei.attackedBy[WHITE][ALL_PIECES] |= ei.attackedBy[WHITE][KING];
    ei.attackedBy[BLACK][ALL_PIECES] |= ei.attackedBy[BLACK][KING];

    // Do not include in mobility squares protected by enemy pawns or occupied by our pawns or king
    Bitboard mobilityArea[] = { ~(ei.attackedBy[BLACK][PAWN] | pos.pieces(WHITE, PAWN, KING)),
                                ~(ei.attackedBy[WHITE][PAWN] | pos.pieces(BLACK, PAWN, KING)) };

    // Evaluate pieces and mobility
    score += evaluate_pieces<KNIGHT, WHITE, Trace>(pos, ei, mobility, mobilityArea);
    score += apply_weight(mobility[WHITE] - mobility[BLACK], Weights[Mobility]);

    // Evaluate kings after all other pieces because we need complete attack
    // information when computing the king safety evaluation.
    score +=  evaluate_king<WHITE, Trace>(pos, ei)
            - evaluate_king<BLACK, Trace>(pos, ei);

    // Evaluate tactical threats, we need full attack information including king
    score +=  evaluate_threats<WHITE, Trace>(pos, ei)
            - evaluate_threats<BLACK, Trace>(pos, ei);

    // Evaluate passed pawns, we need full attack information including king
    score +=  evaluate_passed_pawns<WHITE, Trace>(pos, ei)
            - evaluate_passed_pawns<BLACK, Trace>(pos, ei);

    // If both sides have only pawns, score for potential unstoppable pawns
    if (!pos.non_pawn_material(WHITE) && !pos.non_pawn_material(BLACK))
        score +=  evaluate_unstoppable_pawns(WHITE, ei)
                - evaluate_unstoppable_pawns(BLACK, ei);

    // Evaluate space for both sides, only in middlegame
    if (ei.mi->space_weight())
    {
        int s = evaluate_space<WHITE>(pos, ei) - evaluate_space<BLACK>(pos, ei);
        score += apply_weight(s * ei.mi->space_weight(), Weights[Space]);
    }

    // Scale winning side if position is more drawish than it appears
    ScaleFactor sf = eg_value(score) > VALUE_DRAW ? ei.mi->scale_factor(pos, WHITE)
                                                  : ei.mi->scale_factor(pos, BLACK);

    // If we don't already have an unusual scale factor, check for opposite
    // colored bishop endgames, and use a lower scale for those.
    if (    ei.mi->game_phase() < PHASE_MIDGAME
        &&  pos.opposite_bishops()
        && (sf == SCALE_FACTOR_NORMAL || sf == SCALE_FACTOR_ONEPAWN))
    {
<<<<<<< HEAD
        // Ignoring any pawns, do both sides only have a single bishop and no
        // other pieces?
        if (   pos.non_pawn_material(WHITE) == BishopValueMg
            && pos.non_pawn_material(BLACK) == BishopValueMg)
        {
            // Check for KBP vs KB with only a single pawn that is almost
            // certainly a draw or at least two pawns.
            bool one_pawn = (pos.count<PAWN>(WHITE) + pos.count<PAWN>(BLACK) == 1);
            sf = one_pawn ? ScaleFactor(8) : ScaleFactor(32);
        }
        else
            // Endgame with opposite-colored bishops, but also other pieces. Still
            // a bit drawish, but not as drawish as with only the two bishops.
             sf = ScaleFactor(50 * sf / SCALE_FACTOR_NORMAL);
=======
        if (pos.opposite_bishops())
        {
            // Endgame with opposite-colored bishops and no other pieces (ignoring pawns)
            // is almost a draw, in case of KBP vs KB is even more a draw.
            if (   pos.non_pawn_material(WHITE) == BishopValueMg
                && pos.non_pawn_material(BLACK) == BishopValueMg)
                sf = more_than_one(pos.pieces(PAWN)) ? ScaleFactor(32) : ScaleFactor(8);

            // Endgame with opposite-colored bishops, but also other pieces. Still
            // a bit drawish, but not as drawish as with only the two bishops.
            else
                 sf = ScaleFactor(50 * sf / SCALE_FACTOR_NORMAL);
        }
        // Endings where weaker side can place his king in front of the opponent's
        // pawns are drawish.
        else if (    abs(eg_value(score)) <= BishopValueEg
                 &&  ei.pi->pawn_span(strongSide) <= 1
                 && !pos.pawn_passed(~strongSide, pos.king_square(~strongSide)))
                 sf = ScaleFactor(ScalePawnSpan[ei.pi->pawn_span(strongSide)]);
>>>>>>> d07a8753
    }

    // Interpolate between a middlegame and a (scaled by 'sf') endgame score
    Value v =  mg_value(score) * int(ei.mi->game_phase())
             + eg_value(score) * int(PHASE_MIDGAME - ei.mi->game_phase()) * sf / SCALE_FACTOR_NORMAL;

    v /= int(PHASE_MIDGAME);

    // In case of tracing add all single evaluation contributions for both white and black
    if (Trace)
    {
        Tracing::write(Tracing::MATERIAL, pos.psq_score());
        Tracing::write(Tracing::IMBALANCE, ei.mi->material_value());
        Tracing::write(PAWN, ei.pi->pawns_value());
        Tracing::write(Tracing::MOBILITY, apply_weight(mobility[WHITE], Weights[Mobility])
                                        , apply_weight(mobility[BLACK], Weights[Mobility]));
        Score w = ei.mi->space_weight() * evaluate_space<WHITE>(pos, ei);
        Score b = ei.mi->space_weight() * evaluate_space<BLACK>(pos, ei);
        Tracing::write(Tracing::SPACE, apply_weight(w, Weights[Space]), apply_weight(b, Weights[Space]));
        Tracing::write(Tracing::TOTAL, score);
        Tracing::ei = ei;
        Tracing::sf = sf;
    }

    return (pos.side_to_move() == WHITE ? v : -v) + Eval::Tempo;
  }


  // Tracing function definitions

  double Tracing::to_cp(Value v) { return double(v) / PawnValueEg; }

  void Tracing::write(int idx, Color c, Score s) { scores[c][idx] = s; }

  void Tracing::write(int idx, Score w, Score b) {

    write(idx, WHITE, w);
    write(idx, BLACK, b);
  }

  void Tracing::print(std::stringstream& ss, const char* name, int idx) {

    Score wScore = scores[WHITE][idx];
    Score bScore = scores[BLACK][idx];

    switch (idx) {
    case MATERIAL: case IMBALANCE: case PAWN: case TOTAL:
        ss << std::setw(15) << name << " |   ---   --- |   ---   --- | "
           << std::setw(5)  << to_cp(mg_value(wScore - bScore)) << " "
           << std::setw(5)  << to_cp(eg_value(wScore - bScore)) << " \n";
        break;
    default:
        ss << std::setw(15) << name << " | " << std::noshowpos
           << std::setw(5)  << to_cp(mg_value(wScore)) << " "
           << std::setw(5)  << to_cp(eg_value(wScore)) << " | "
           << std::setw(5)  << to_cp(mg_value(bScore)) << " "
           << std::setw(5)  << to_cp(eg_value(bScore)) << " | "
           << std::setw(5)  << to_cp(mg_value(wScore - bScore)) << " "
           << std::setw(5)  << to_cp(eg_value(wScore - bScore)) << " \n";
    }
  }

  std::string Tracing::do_trace(const Position& pos) {

    std::memset(scores, 0, sizeof(scores));

    Value v = do_evaluate<true>(pos);
    v = pos.side_to_move() == WHITE ? v : -v; // White's point of view

    std::stringstream ss;
    ss << std::showpoint << std::noshowpos << std::fixed << std::setprecision(2)
       << "      Eval term |    White    |    Black    |    Total    \n"
       << "                |   MG    EG  |   MG    EG  |   MG    EG  \n"
       << "----------------+-------------+-------------+-------------\n";

    print(ss, "Material", MATERIAL);
    print(ss, "Imbalance", IMBALANCE);
    print(ss, "Pawns", PAWN);
    print(ss, "Knights", KNIGHT);
    print(ss, "Bishops", BISHOP);
    print(ss, "Rooks", ROOK);
    print(ss, "Queens", QUEEN);
    print(ss, "Mobility", MOBILITY);
    print(ss, "King safety", KING);
    print(ss, "Threats", THREAT);
    print(ss, "Passed pawns", PASSED);
    print(ss, "Space", SPACE);

    ss << "----------------+-------------+-------------+-------------\n";
    print(ss, "Total", TOTAL);

    ss << "\nTotal Evaluation: " << to_cp(v) << " (white side)\n";

    return ss.str();
  }

} // namespace


namespace Eval {

  /// evaluate() is the main evaluation function. It returns a static evaluation
  /// of the position always from the point of view of the side to move.

  Value evaluate(const Position& pos) {
    return do_evaluate<false>(pos);
  }


  /// trace() is like evaluate(), but instead of returning a value, it returns
  /// a string (suitable for outputting to stdout) that contains the detailed
  /// descriptions and values of each evaluation term. It's mainly used for
  /// debugging.
  std::string trace(const Position& pos) {
    return Tracing::do_trace(pos);
  }


  /// init() computes evaluation weights from the corresponding UCI parameters
  /// and setup king tables.

  void init() {

    const double MaxSlope = 30;
    const double Peak = 1280;

    for (int t = 0, i = 1; i < 100; ++i)
    {
        t = int(std::min(Peak, std::min(0.4 * i * i, t + MaxSlope)));
        KingDanger[i] = apply_weight(make_score(t, 0), Weights[KingSafety]);
    }
  }

} // namespace Eval<|MERGE_RESOLUTION|>--- conflicted
+++ resolved
@@ -141,8 +141,8 @@
   // Threat[attacking][attacked] contains bonuses according to which piece
   // type attacks which one.
   const Score Threat[][PIECE_TYPE_NB] = {
-    { S(0, 0), S(0, 38), S(32, 45), S(32, 45), S(41,100), S(35,104) }, // Minor
-    { S(0, 0), S(7, 28), S(20, 49), S(20, 49), S(8 , 42), S(23, 44) }  // Major
+    { S(0, 0), S( 7, 39), S(24, 49), S(24, 49), S(41,100), S(41,100) }, // Minor
+    { S(0, 0), S(15, 39), S(15, 45), S(15, 45), S(15, 45), S(24, 49) }  // Major
   };
 
   // ThreatenedByPawn[PieceType] contains a penalty according to which piece
@@ -490,22 +490,6 @@
   }
 
 
-  // max_piece_type() is a helper function used by evaluate_threats() to get
-  // the value of the biggest PieceType of color C in 'target' bitboard.
-
-  template<Color C>
-  inline PieceType max_piece_type(const Position& pos, const Bitboard target) {
-
-    assert(target & (pos.pieces(C) ^ pos.pieces(C, KING)));
-
-    for (PieceType pt = QUEEN; pt > PAWN; --pt)
-        if (target & pos.pieces(C, pt))
-            return pt;
-
-    return PAWN;
-  }
-
-
   // evaluate_threats() assigns bonuses according to the type of attacking piece
 
   template<Color Us, bool Trace>
@@ -514,7 +498,6 @@
     const Color Them = (Us == WHITE ? BLACK : WHITE);
 
     enum { Minor, Major };
-<<<<<<< HEAD
 
     Score score = SCORE_ZERO;
 
@@ -522,35 +505,15 @@
     Bitboard b, weakEnemies =   pos.pieces(Them)
                              & ~ei.attackedBy[Them][PAWN]
                              &  ei.attackedBy[Us][ALL_PIECES];
-=======
-
-    Bitboard b, weakEnemies, protectedEnemies;
-    Score score = SCORE_ZERO;
-
-    // Enemies defended by a pawn and under our attack by a minor piece
-    protectedEnemies =  (pos.pieces(Them) ^ pos.pieces(Them, PAWN))
-                      &  ei.attackedBy[Them][PAWN]
-                      & (ei.attackedBy[Us][KNIGHT] | ei.attackedBy[Us][BISHOP]);
-
-    if (protectedEnemies)
-        score += Threat[Minor][max_piece_type<Them>(pos, protectedEnemies)];
-
-    // Enemies not defended by a pawn and under our attack
-    weakEnemies =   pos.pieces(Them)
-                 & ~ei.attackedBy[Them][PAWN]
-                 &  ei.attackedBy[Us][ALL_PIECES];
-
-    // Add a bonus according if the attacking pieces are minor or major
->>>>>>> d07a8753
     if (weakEnemies)
     {
         b = weakEnemies & (ei.attackedBy[Us][KNIGHT] | ei.attackedBy[Us][BISHOP]);
         if (b)
-            score += Threat[Minor][max_piece_type<Them>(pos, b)];
+            score += Threat[Minor][type_of(pos.piece_on(lsb(b)))];
 
         b = weakEnemies & (ei.attackedBy[Us][ROOK] | ei.attackedBy[Us][QUEEN]);
         if (b)
-            score += Threat[Major][max_piece_type<Them>(pos, b)];
+            score += Threat[Major][type_of(pos.piece_on(lsb(b)))];
 
         b = weakEnemies & ~ei.attackedBy[Them][ALL_PIECES];
         if (b)
@@ -775,7 +738,6 @@
         &&  pos.opposite_bishops()
         && (sf == SCALE_FACTOR_NORMAL || sf == SCALE_FACTOR_ONEPAWN))
     {
-<<<<<<< HEAD
         // Ignoring any pawns, do both sides only have a single bishop and no
         // other pieces?
         if (   pos.non_pawn_material(WHITE) == BishopValueMg
@@ -790,27 +752,6 @@
             // Endgame with opposite-colored bishops, but also other pieces. Still
             // a bit drawish, but not as drawish as with only the two bishops.
              sf = ScaleFactor(50 * sf / SCALE_FACTOR_NORMAL);
-=======
-        if (pos.opposite_bishops())
-        {
-            // Endgame with opposite-colored bishops and no other pieces (ignoring pawns)
-            // is almost a draw, in case of KBP vs KB is even more a draw.
-            if (   pos.non_pawn_material(WHITE) == BishopValueMg
-                && pos.non_pawn_material(BLACK) == BishopValueMg)
-                sf = more_than_one(pos.pieces(PAWN)) ? ScaleFactor(32) : ScaleFactor(8);
-
-            // Endgame with opposite-colored bishops, but also other pieces. Still
-            // a bit drawish, but not as drawish as with only the two bishops.
-            else
-                 sf = ScaleFactor(50 * sf / SCALE_FACTOR_NORMAL);
-        }
-        // Endings where weaker side can place his king in front of the opponent's
-        // pawns are drawish.
-        else if (    abs(eg_value(score)) <= BishopValueEg
-                 &&  ei.pi->pawn_span(strongSide) <= 1
-                 && !pos.pawn_passed(~strongSide, pos.king_square(~strongSide)))
-                 sf = ScaleFactor(ScalePawnSpan[ei.pi->pawn_span(strongSide)]);
->>>>>>> d07a8753
     }
 
     // Interpolate between a middlegame and a (scaled by 'sf') endgame score
