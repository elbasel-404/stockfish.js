--- conflicted
+++ resolved
@@ -492,18 +492,14 @@
 
 
   // evaluate_threats() assigns bonuses according to the type of attacking piece
+  // and the type of attacked one.
 
   template<Color Us, bool Trace>
   Score evaluate_threats(const Position& pos, const EvalInfo& ei) {
 
     const Color Them = (Us == WHITE ? BLACK : WHITE);
 
-<<<<<<< HEAD
-    enum { Minor, Major };
-
-=======
     Bitboard b, weakEnemies, protectedEnemies;
->>>>>>> 480682b6
     Score score = SCORE_ZERO;
     enum { Minor, Major };
 
@@ -516,9 +512,11 @@
         score += Threat[Minor][type_of(pos.piece_on(lsb(protectedEnemies)))];
 
     // Enemies not defended by a pawn and under our attack
-    Bitboard b, weakEnemies =   pos.pieces(Them)
-                             & ~ei.attackedBy[Them][PAWN]
-                             &  ei.attackedBy[Us][ALL_PIECES];
+    weakEnemies =  pos.pieces(Them)
+                 & ~ei.attackedBy[Them][PAWN]
+                 & ei.attackedBy[Us][ALL_PIECES];
+
+    // Add a bonus according if the attacking pieces are minor or major
     if (weakEnemies)
     {
         b = weakEnemies & (ei.attackedBy[Us][KNIGHT] | ei.attackedBy[Us][BISHOP]);
