/*
  Stockfish, a UCI chess playing engine derived from Glaurung 2.1
  Copyright (C) 2004-2008 Tord Romstad (Glaurung author)
  Copyright (C) 2008-2014 Marco Costalba, Joona Kiiski, Tord Romstad

  Stockfish is free software: you can redistribute it and/or modify
  it under the terms of the GNU General Public License as published by
  the Free Software Foundation, either version 3 of the License, or
  (at your option) any later version.

  Stockfish is distributed in the hope that it will be useful,
  but WITHOUT ANY WARRANTY; without even the implied warranty of
  MERCHANTABILITY or FITNESS FOR A PARTICULAR PURPOSE.  See the
  GNU General Public License for more details.

  You should have received a copy of the GNU General Public License
  along with this program.  If not, see <http://www.gnu.org/licenses/>.
*/

#ifndef UCIOPTION_H_INCLUDED
#define UCIOPTION_H_INCLUDED

#include <map>
#include <string>

namespace UCI {

class Option;

/// Custom comparator because UCI options should be case insensitive
struct CaseInsensitiveLess {
  bool operator() (const std::string&, const std::string&) const;
};

/// Our options container is actually a std::map
typedef std::map<std::string, Option, CaseInsensitiveLess> OptionsMap;

/// Option class implements an option as defined by UCI protocol
class Option {

  typedef void (*OnChange)(const Option&);

public:
  Option(OnChange = NULL);
  Option(bool v, OnChange = NULL);
  Option(const char* v, OnChange = NULL);
  Option(int v, int min, int max, OnChange = NULL);

  Option& operator=(const std::string& v);
  void operator<<(const Option& o);
  operator int() const;
  operator std::string() const;

private:
  friend std::ostream& operator<<(std::ostream&, const OptionsMap&);

  std::string defaultValue, currentValue, type;
  int min, max;
  size_t idx;
  OnChange on_change;
};

void init(OptionsMap&);
<<<<<<< HEAD
void commandInit();
void command(const std::string&);
=======
void loop(int argc, char* argv[]);
>>>>>>> e10276f4

} // namespace UCI

extern UCI::OptionsMap Options;

#endif // #ifndef UCIOPTION_H_INCLUDED<|MERGE_RESOLUTION|>--- conflicted
+++ resolved
@@ -61,12 +61,8 @@
 };
 
 void init(OptionsMap&);
-<<<<<<< HEAD
 void commandInit();
 void command(const std::string&);
-=======
-void loop(int argc, char* argv[]);
->>>>>>> e10276f4
 
 } // namespace UCI
 
