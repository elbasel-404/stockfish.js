/*
  Stockfish, a UCI chess playing engine derived from Glaurung 2.1
  Copyright (C) 2004-2008 Tord Romstad (Glaurung author)
  Copyright (C) 2008-2014 Marco Costalba, Joona Kiiski, Tord Romstad

  Stockfish is free software: you can redistribute it and/or modify
  it under the terms of the GNU General Public License as published by
  the Free Software Foundation, either version 3 of the License, or
  (at your option) any later version.

  Stockfish is distributed in the hope that it will be useful,
  but WITHOUT ANY WARRANTY; without even the implied warranty of
  MERCHANTABILITY or FITNESS FOR A PARTICULAR PURPOSE.  See the
  GNU General Public License for more details.

  You should have received a copy of the GNU General Public License
  along with this program.  If not, see <http://www.gnu.org/licenses/>.
*/

#include <algorithm> // For std::count
#include <cassert>

#include "movegen.h"
#include "search.h"
#include "thread.h"
#include "ucioption.h"

using namespace Search;

ThreadPool Threads; // Global object

extern void check_time();

namespace {

 // start_routine() is the C function which is called when a new thread
 // is launched. It is a wrapper to the virtual function idle_loop().

 extern "C" { long start_routine(ThreadBase* th) { th->idle_loop(); return 0; } }


 // Helpers to launch a thread after creation and joining before delete. Must be
 // outside Thread c'tor and d'tor because the object will be fully initialized
 // when start_routine (and hence virtual idle_loop) is called and when joining.

 template<typename T> T* new_thread() {
   T* th = new T();
   thread_create(th->handle, start_routine, th); // Will go to sleep
   return th;
 }

 void delete_thread(ThreadBase* th) {
   th->exit = true; // Search must be already finished
   th->notify_one();
   thread_join(th->handle); // Wait for thread termination
   delete th;
 }

}


// notify_one() wakes up the thread when there is some work to do

void ThreadBase::notify_one() {

  mutex.lock();
  sleepCondition.notify_one();
  mutex.unlock();
}


// wait_for() set the thread to sleep until condition 'b' turns true

void ThreadBase::wait_for(volatile const bool& b) {

  mutex.lock();
  while (!b) sleepCondition.wait(mutex);
  mutex.unlock();
}


// Thread c'tor just inits data and does not launch any execution thread.
// Such a thread will only be started when c'tor returns.

Thread::Thread() /* : splitPoints() */ { // Value-initialization bug in MSVC

  searching = false;
  maxPly = splitPointsSize = 0;
  activeSplitPoint = NULL;
  activePosition = NULL;
  idx = Threads.size(); // Starts from 0
}


// cutoff_occurred() checks whether a beta cutoff has occurred in the
// current active split point, or in some ancestor of the split point.

bool Thread::cutoff_occurred() const {

  for (SplitPoint* sp = activeSplitPoint; sp; sp = sp->parentSplitPoint)
      if (sp->cutoff)
          return true;

  return false;
}


// Thread::available_to() checks whether the thread is available to help the
// thread 'master' at a split point. An obvious requirement is that thread must
// be idle. With more than two threads, this is not sufficient: If the thread is
// the master of some split point, it is only available as a slave to the slaves
// which are busy searching the split point at the top of slave's split point
// stack (the "helpful master concept" in YBWC terminology).

bool Thread::available_to(const Thread* master) const {

  if (searching)
      return false;

  // Make a local copy to be sure it doesn't become zero under our feet while
  // testing next condition and so leading to an out of bounds access.
  const int size = splitPointsSize;

  // No split points means that the thread is available as a slave for any
  // other thread otherwise apply the "helpful master" concept if possible.
  return !size || splitPoints[size - 1].slavesMask.test(master->idx);
}


// TimerThread::idle_loop() is where the timer thread waits msec milliseconds
// and then calls check_time(). If msec is 0 thread sleeps until it's woken up.

void TimerThread::idle_loop() {

  while (!exit)
  {
      mutex.lock();

      if (!exit)
          sleepCondition.wait_for(mutex, run ? Resolution : INT_MAX);

      mutex.unlock();

      if (run)
          check_time();
  }
}


// MainThread::idle_loop() is where the main thread is parked waiting to be started
// when there is a new search. The main thread will launch all the slave threads.

void MainThread::idle_loop() {

  while (true)
  {
      mutex.lock();

      thinking = false;

      while (!thinking && !exit)
      {
          Threads.sleepCondition.notify_one(); // Wake up the UI thread if needed
          sleepCondition.wait(mutex);
      }

      mutex.unlock();

      if (exit)
          return;

      searching = true;

      Search::think();

      assert(searching);

      searching = false;
  }
}


<<<<<<< HEAD
// Thread::cutoff_occurred() checks whether a beta cutoff has occurred in the
// current active split point, or in some ancestor of the split point.

bool Thread::cutoff_occurred() const {

  for (SplitPoint* sp = activeSplitPoint; sp; sp = sp->parentSplitPoint)
      if (sp->cutoff)
          return true;

  return false;
}


// Thread::available_to() checks whether the thread is available to help the
// thread 'master' at a split point. An obvious requirement is that thread must
// be idle. With more than two threads, this is not sufficient: If the thread is
// the master of some split point, it is only available as a slave to the slaves
// which are busy searching the split point at the top of slaves split point
// stack (the "helpful master concept" in YBWC terminology).

bool Thread::available_to(const Thread* master) const {

//  if (searching)
      return false;

  // Make a local copy to be sure doesn't become zero under our feet while
  // testing next condition and so leading to an out of bound access.
  int size = splitPointsSize;

  // No split points means that the thread is available as a slave for any
  // other thread otherwise apply the "helpful master" concept if possible.
  return !size || (splitPoints[size - 1].slavesMask & (1ULL << master->idx));
}


=======
>>>>>>> e10276f4
// init() is called at startup to create and launch requested threads, that will
// go immediately to sleep. We cannot use a c'tor because Threads is a static
// object and we need a fully initialized engine at this point due to allocation
// of Endgames in Thread c'tor.

void ThreadPool::init() {

  timer = new_thread<TimerThread>();
  push_back(new_thread<MainThread>());
  read_uci_options();
}


// exit() cleanly terminates the threads before the program exits. Cannot be done in
// d'tor because we have to terminate the threads before to free ThreadPool object.

void ThreadPool::exit() {

  delete_thread(timer); // As first because check_time() accesses threads data

  for (iterator it = begin(); it != end(); ++it)
      delete_thread(*it);
}


// read_uci_options() updates internal threads parameters from the corresponding
// UCI options and creates/destroys threads to match the requested number. Thread
// objects are dynamically allocated to avoid creating all possible threads
// in advance (which include pawns and material tables), even if only a few
// are to be used.

void ThreadPool::read_uci_options() {

  minimumSplitDepth = Options["Min Split Depth"] * ONE_PLY;
  size_t requested  = Options["Threads"];

  assert(requested > 0);

  // If zero (default) then set best minimum split depth automatically
  if (!minimumSplitDepth)
      minimumSplitDepth = requested < 8 ? 4 * ONE_PLY : 7 * ONE_PLY;

  while (size() < requested)
      push_back(new_thread<Thread>());

  while (size() > requested)
  {
      delete_thread(back());
      pop_back();
  }
}


// available_slave() tries to find an idle thread which is available as a slave
// for the thread 'master'.

Thread* ThreadPool::available_slave(const Thread* master) const {

  for (const_iterator it = begin(); it != end(); ++it)
      if ((*it)->available_to(master))
          return *it;

  return NULL;
}


// split() does the actual work of distributing the work at a node between
// several available threads. If it does not succeed in splitting the node
// (because no idle threads are available), the function immediately returns.
// If splitting is possible, a SplitPoint object is initialized with all the
// data that must be copied to the helper threads and then helper threads are
// told that they have been assigned work. This will cause them to instantly
// leave their idle loops and call search(). When all threads have returned from
// search() then split() returns.

template <bool Fake>
void Thread::split(Position& pos, const Stack* ss, Value alpha, Value beta, Value* bestValue,
                   Move* bestMove, Depth depth, int moveCount,
                   MovePicker* movePicker, int nodeType, bool cutNode) {

  assert(pos.pos_is_ok());
  assert(-VALUE_INFINITE < *bestValue && *bestValue <= alpha && alpha < beta && beta <= VALUE_INFINITE);
  assert(depth >= Threads.minimumSplitDepth);
  assert(searching);
  assert(splitPointsSize < MAX_SPLITPOINTS_PER_THREAD);

  // Pick the next available split point from the split point stack
  SplitPoint& sp = splitPoints[splitPointsSize];

  sp.masterThread = this;
  sp.parentSplitPoint = activeSplitPoint;
  sp.slavesMask = 0, sp.slavesMask.set(idx);
  sp.depth = depth;
  sp.bestValue = *bestValue;
  sp.bestMove = *bestMove;
  sp.alpha = alpha;
  sp.beta = beta;
  sp.nodeType = nodeType;
  sp.cutNode = cutNode;
  sp.movePicker = movePicker;
  sp.moveCount = moveCount;
  sp.pos = &pos;
  sp.nodes = 0;
  sp.cutoff = false;
  sp.ss = ss;

  // Try to allocate available threads and ask them to start searching setting
  // 'searching' flag. This must be done under lock protection to avoid concurrent
  // allocation of the same slave by another master.
  Threads.mutex.lock();
  sp.mutex.lock();

  sp.allSlavesSearching = true; // Must be set under lock protection
  ++splitPointsSize;
  activeSplitPoint = &sp;
  activePosition = NULL;

  if (!Fake)
      for (Thread* slave; (slave = Threads.available_slave(this)) != NULL; )
      {
          sp.slavesMask.set(slave->idx);
          slave->activeSplitPoint = &sp;
          slave->searching = true; // Slave leaves idle_loop()
          slave->notify_one(); // Could be sleeping
      }

  // Everything is set up. The master thread enters the idle loop, from which
  // it will instantly launch a search, because its 'searching' flag is set.
  // The thread will return from the idle loop when all slaves have finished
  // their work at this split point.
  sp.mutex.unlock();
  Threads.mutex.unlock();

  Thread::idle_loop(); // Force a call to base class idle_loop()

  // In the helpful master concept, a master can help only a sub-tree of its
  // split point and because everything is finished here, it's not possible
  // for the master to be booked.
  assert(!searching);
  assert(!activePosition);

  // We have returned from the idle loop, which means that all threads are
  // finished. Note that setting 'searching' and decreasing splitPointsSize is
  // done under lock protection to avoid a race with Thread::available_to().
  Threads.mutex.lock();
  sp.mutex.lock();

  searching = true;
  --splitPointsSize;
  activeSplitPoint = sp.parentSplitPoint;
  activePosition = &pos;
  pos.set_nodes_searched(pos.nodes_searched() + sp.nodes);
  *bestMove = sp.bestMove;
  *bestValue = sp.bestValue;

  sp.mutex.unlock();
  Threads.mutex.unlock();
}

// Explicit template instantiations
template void Thread::split<false>(Position&, const Stack*, Value, Value, Value*, Move*, Depth, int, MovePicker*, int, bool);
template void Thread::split< true>(Position&, const Stack*, Value, Value, Value*, Move*, Depth, int, MovePicker*, int, bool);


// wait_for_think_finished() waits for main thread to go to sleep then returns

void ThreadPool::wait_for_think_finished() {
}


// start_thinking() wakes up the main thread sleeping in MainThread::idle_loop()
// so to start a new search, then returns immediately.

void ThreadPool::start_thinking(const Position& pos, const LimitsType& limits, StateStackPtr& states) {

  wait_for_think_finished();

  SearchTime = Time::now(); // As early as possible

  Signals.stopOnPonderhit = Signals.firstRootMove = false;
  Signals.stop = Signals.failedLowAtRoot = false;

  RootMoves.clear();
  RootPos = pos;
  Limits = limits;
  if (states.get()) // If we don't set a new position, preserve current state
  {
      SetupStates = states; // Ownership transfer here
      assert(!states.get());
  }

  for (MoveList<LEGAL> it(pos); *it; ++it)
      if (   limits.searchmoves.empty()
          || std::count(limits.searchmoves.begin(), limits.searchmoves.end(), *it))
          RootMoves.push_back(RootMove(*it));

  Search::think();
}<|MERGE_RESOLUTION|>--- conflicted
+++ resolved
@@ -180,7 +180,6 @@
 }
 
 
-<<<<<<< HEAD
 // Thread::cutoff_occurred() checks whether a beta cutoff has occurred in the
 // current active split point, or in some ancestor of the split point.
 
@@ -216,8 +215,6 @@
 }
 
 
-=======
->>>>>>> e10276f4
 // init() is called at startup to create and launch requested threads, that will
 // go immediately to sleep. We cannot use a c'tor because Threads is a static
 // object and we need a fully initialized engine at this point due to allocation
