/*
  Stockfish, a UCI chess playing engine derived from Glaurung 2.1
  Copyright (C) 2004-2008 Tord Romstad (Glaurung author)
  Copyright (C) 2008-2014 Marco Costalba, Joona Kiiski, Tord Romstad

  Stockfish is free software: you can redistribute it and/or modify
  it under the terms of the GNU General Public License as published by
  the Free Software Foundation, either version 3 of the License, or
  (at your option) any later version.

  Stockfish is distributed in the hope that it will be useful,
  but WITHOUT ANY WARRANTY; without even the implied warranty of
  MERCHANTABILITY or FITNESS FOR A PARTICULAR PURPOSE.  See the
  GNU General Public License for more details.

  You should have received a copy of the GNU General Public License
  along with this program.  If not, see <http://www.gnu.org/licenses/>.
*/

#include <cstring>
#include <iostream>

#include "bitboard.h"
#include "tt.h"

TranspositionTable TT; // Our global transposition table


/// TranspositionTable::resize() sets the size of the transposition table,
/// measured in megabytes. Transposition table consists of a power of 2 number
/// of clusters and each cluster consists of TTClusterSize number of TTEntry.

void TranspositionTable::resize(uint64_t mbSize) {

  assert(msb((mbSize * 1024 * 1024) / sizeof(TTCluster)) < 32);

  uint32_t newClusterCount = 1 << msb((mbSize * 1024 * 1024) / sizeof(TTCluster));

  if (newClusterCount == clusterCount)
      return;

  clusterCount = newClusterCount;

  free(mem);
  mem = calloc(clusterCount * sizeof(TTCluster) + CACHE_LINE_SIZE - 1, 1);

  if (!mem)
  {
      std::cerr << "Failed to allocate " << mbSize
                << "MB for transposition table." << std::endl;
      exit(EXIT_FAILURE);
  }

  table = (TTCluster*)((uintptr_t(mem) + CACHE_LINE_SIZE - 1) & ~(CACHE_LINE_SIZE - 1));
}


/// TranspositionTable::clear() overwrites the entire transposition table
/// with zeros. It is called whenever the table is resized, or when the
/// user asks the program to clear the table (from the UCI interface).

void TranspositionTable::clear() {

  std::memset(table, 0, clusterCount * sizeof(TTCluster));
}


/// TranspositionTable::probe() looks up the current position in the transposition
/// table. It returns true and a pointer to the TTEntry if the position is found.
/// Otherwise, it returns false and a pointer to an empty or least valuable TTEntry
/// to be replaced later. A TTEntry t1 is considered to be more valuable than a
/// TTEntry t2 if t1 is from the current search and t2 is from a previous search,
/// or if the depth of t1 is bigger than the depth of t2.

TTEntry* TranspositionTable::probe(const Key key, bool& found) const {

  TTEntry* const tte = first_entry(key);
<<<<<<< HEAD
  const uint16_t key16 = key >> 48; // Use the high 16 bits as key inside the cluster
=======
  const uint16_t key16 = key >> 48;  // Use the high 16 bits as key inside the cluster
>>>>>>> d222fe47

  for (unsigned i = 0; i < TTClusterSize; ++i)
      if (!tte[i].key16 || tte[i].key16 == key16)
      {
          if (tte[i].key16)
              tte[i].genBound8 = uint8_t(generation8 | tte[i].bound()); // Refresh

          return found = (bool)tte[i].key16, &tte[i];
      }

  // Find an entry to be replaced according to the replacement strategy
  TTEntry* replace = tte;
  for (unsigned i = 1; i < TTClusterSize; ++i)
      if (  ((  tte[i].genBound8 & 0xFC) == generation8 || tte[i].bound() == BOUND_EXACT)
          - ((replace->genBound8 & 0xFC) == generation8)
          - (tte[i].depth8 < replace->depth8) < 0)
          replace = &tte[i];

  return found = false, replace;
}<|MERGE_RESOLUTION|>--- conflicted
+++ resolved
@@ -75,11 +75,7 @@
 TTEntry* TranspositionTable::probe(const Key key, bool& found) const {
 
   TTEntry* const tte = first_entry(key);
-<<<<<<< HEAD
-  const uint16_t key16 = key >> 48; // Use the high 16 bits as key inside the cluster
-=======
   const uint16_t key16 = key >> 48;  // Use the high 16 bits as key inside the cluster
->>>>>>> d222fe47
 
   for (unsigned i = 0; i < TTClusterSize; ++i)
       if (!tte[i].key16 || tte[i].key16 == key16)
