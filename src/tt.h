--- conflicted
+++ resolved
@@ -44,15 +44,6 @@
   void save(Key k, Value v, Bound b, Depth d, Move m, Value ev, uint8_t g) {
 
     if (m || (k >> 48) != key16) // Preserve any existing move for the same position
-<<<<<<< HEAD
-    move16    = (uint16_t)m;
-
-    key16      = (uint16_t)(k >> 48);
-    value16   = (int16_t)v;
-    evalValue = (int16_t)ev;
-    genBound8 = (uint8_t)(g | b);
-    depth8    = (int8_t)d;
-=======
         move16 = (uint16_t)m;
 
     key16      = (uint16_t)(k >> 48);
@@ -60,7 +51,6 @@
     evalValue  = (int16_t)ev;
     genBound8  = (uint8_t)(g | b);
     depth8     = (int8_t)d;
->>>>>>> d222fe47
   }
 
 private:
