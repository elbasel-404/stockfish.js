/*
  Stockfish, a UCI chess playing engine derived from Glaurung 2.1
  Copyright (C) 2004-2008 Tord Romstad (Glaurung author)
  Copyright (C) 2008-2014 Marco Costalba, Joona Kiiski, Tord Romstad

  Stockfish is free software: you can redistribute it and/or modify
  it under the terms of the GNU General Public License as published by
  the Free Software Foundation, either version 3 of the License, or
  (at your option) any later version.

  Stockfish is distributed in the hope that it will be useful,
  but WITHOUT ANY WARRANTY; without even the implied warranty of
  MERCHANTABILITY or FITNESS FOR A PARTICULAR PURPOSE.  See the
  GNU General Public License for more details.

  You should have received a copy of the GNU General Public License
  along with this program.  If not, see <http://www.gnu.org/licenses/>.
*/

#ifndef POSITION_H_INCLUDED
#define POSITION_H_INCLUDED

#include <cassert>
#include <cstddef>  // For offsetof()

#include "bitboard.h"
#include "types.h"

class Position;
struct Thread;

/// CheckInfo struct is initialized at c'tor time and keeps info used to detect
/// if a move gives check.

struct CheckInfo {

  explicit CheckInfo(const Position&);

  Bitboard dcCandidates;
  Bitboard pinned;
  Bitboard checkSq[PIECE_TYPE_NB];
  Square   ksq;
};


/// StateInfo struct stores information needed to restore a Position object to
/// its previous state when we retract a move. Whenever a move is made on the
/// board (by calling Position::do_move), a StateInfo object must be passed.

struct StateInfo {

  // Copied when making a move
  Key    pawnKey;
  Key    materialKey;
  Value  nonPawnMaterial[COLOR_NB];
  int    castlingRights;
  int    rule50;
  int    pliesFromNull;
  Score  psq;
  Square epSquare;

  // Not copied when making a move
  Key        key;
  Bitboard   checkersBB;
  PieceType  capturedType;
  StateInfo* previous;
};


/// When making a move the current StateInfo up to 'key' excluded is copied to
/// the new one. Here we calculate the quad words (64 bit) needed to be copied.
const size_t StateCopySize64 = offsetof(StateInfo, key) / sizeof(uint64_t) + 1;


/// Position class stores information regarding the board representation as
/// pieces, side to move, hash keys, castling info, etc. Important methods are
/// do_move() and undo_move(), used by the search to update node info when
/// traversing the search tree.

class Position {

  friend std::ostream& operator<<(std::ostream&, const Position&);

  Position(const Position&); // Disable the default copy constructor

public:
  static void init();

  Position() {} // To define the global object RootPos
  Position(const Position& pos, Thread* th) { *this = pos; thisThread = th; }
  Position(const std::string& f, bool c960, Thread* th) { set(f, c960, th); }
  Position& operator=(const Position&); // To assign RootPos from UCI

  // FEN string input/output
  void set(const std::string& fenStr, bool isChess960, Thread* th);
  const std::string fen() const;

  // Position representation
  Bitboard pieces() const;
  Bitboard pieces(PieceType pt) const;
  Bitboard pieces(PieceType pt1, PieceType pt2) const;
  Bitboard pieces(Color c) const;
  Bitboard pieces(Color c, PieceType pt) const;
  Bitboard pieces(Color c, PieceType pt1, PieceType pt2) const;
  Piece piece_on(Square s) const;
  Square king_square(Color c) const;
  Square ep_square() const;
  bool empty(Square s) const;
  template<PieceType Pt> int count(Color c) const;
  template<PieceType Pt> const Square* list(Color c) const;

  // Castling
  int can_castle(Color c) const;
  int can_castle(CastlingRight cr) const;
  bool castling_impeded(CastlingRight cr) const;
  Square castling_rook_square(CastlingRight cr) const;

  // Checking
  Bitboard checkers() const;
  Bitboard discovered_check_candidates() const;
  Bitboard pinned_pieces(Color c) const;

  // Attacks to/from a given square
  Bitboard attackers_to(Square s) const;
  Bitboard attackers_to(Square s, Bitboard occupied) const;
  Bitboard attacks_from(Piece pc, Square s) const;
  template<PieceType> Bitboard attacks_from(Square s) const;
  template<PieceType> Bitboard attacks_from(Square s, Color c) const;

  // Properties of moves
  bool legal(Move m, Bitboard pinned) const;
  bool pseudo_legal(const Move m) const;
  bool capture(Move m) const;
  bool capture_or_promotion(Move m) const;
  bool gives_check(Move m, const CheckInfo& ci) const;
  bool advanced_pawn_push(Move m) const;
  Piece moved_piece(Move m) const;
  PieceType captured_piece_type() const;

  // Piece specific
  bool pawn_passed(Color c, Square s) const;
  bool pawn_on_7th(Color c) const;
  bool opposite_bishops() const;

  // Doing and undoing moves
  void do_move(Move m, StateInfo& st);
  void do_move(Move m, StateInfo& st, const CheckInfo& ci, bool moveIsCheck);
  void undo_move(Move m);
  void do_null_move(StateInfo& st);
  void undo_null_move();

  // Static exchange evaluation
  Value see(Move m) const;
  Value see_sign(Move m) const;

  // Accessing hash keys
  Key key() const;
  Key key_after(Move m) const;
  Key exclusion_key() const;
  Key material_key() const;
  Key pawn_key() const;

  // Other properties of the position
  Color side_to_move() const;
  Phase game_phase() const;
  int game_ply() const;
  bool is_chess960() const;
  Thread* this_thread() const;
  uint64_t nodes_searched() const;
  void set_nodes_searched(uint64_t n);
  bool is_draw() const;
<<<<<<< HEAD
=======
  int rule50_count() const;
  Score psq_score() const;
  Value non_pawn_material(Color c) const;
>>>>>>> aea2fde6

  // Position consistency check, for debugging
  bool pos_is_ok(int* step = NULL) const;
  void flip();

private:
  // Initialization helpers (used while setting up a position)
  void clear();
  void set_castling_right(Color c, Square rfrom);
  void set_state(StateInfo* si) const;

  // Other helpers
  Bitboard check_blockers(Color c, Color kingColor) const;
  void put_piece(Square s, Color c, PieceType pt);
  void remove_piece(Square s, Color c, PieceType pt);
  void move_piece(Square from, Square to, Color c, PieceType pt);
  template<bool Do>
  void do_castling(Square from, Square& to, Square& rfrom, Square& rto);

  // Data members
  Piece board[SQUARE_NB];
  Bitboard byTypeBB[PIECE_TYPE_NB];
  Bitboard byColorBB[COLOR_NB];
  int pieceCount[COLOR_NB][PIECE_TYPE_NB];
  Square pieceList[COLOR_NB][PIECE_TYPE_NB][16];
  int index[SQUARE_NB];
  int castlingRightsMask[SQUARE_NB];
  Square castlingRookSquare[CASTLING_RIGHT_NB];
  Bitboard castlingPath[CASTLING_RIGHT_NB];
  StateInfo startState;
  uint64_t nodes;
  int gamePly;
  Color sideToMove;
  Thread* thisThread;
  StateInfo* st;
  bool chess960;
};

inline Color Position::side_to_move() const {
  return sideToMove;
}

inline bool Position::empty(Square s) const {
  return board[s] == NO_PIECE;
}

inline Piece Position::piece_on(Square s) const {
  return board[s];
}

inline Piece Position::moved_piece(Move m) const {
  return board[from_sq(m)];
}

inline Bitboard Position::pieces() const {
  return byTypeBB[ALL_PIECES];
}

inline Bitboard Position::pieces(PieceType pt) const {
  return byTypeBB[pt];
}

inline Bitboard Position::pieces(PieceType pt1, PieceType pt2) const {
  return byTypeBB[pt1] | byTypeBB[pt2];
}

inline Bitboard Position::pieces(Color c) const {
  return byColorBB[c];
}

inline Bitboard Position::pieces(Color c, PieceType pt) const {
  return byColorBB[c] & byTypeBB[pt];
}

inline Bitboard Position::pieces(Color c, PieceType pt1, PieceType pt2) const {
  return byColorBB[c] & (byTypeBB[pt1] | byTypeBB[pt2]);
}

template<PieceType Pt> inline int Position::count(Color c) const {
  return pieceCount[c][Pt];
}

template<PieceType Pt> inline const Square* Position::list(Color c) const {
  return pieceList[c][Pt];
}

inline Square Position::king_square(Color c) const {
  return pieceList[c][KING][0];
}

inline Square Position::ep_square() const {
  return st->epSquare;
}

inline int Position::can_castle(CastlingRight cr) const {
  return st->castlingRights & cr;
}

inline int Position::can_castle(Color c) const {
  return st->castlingRights & ((WHITE_OO | WHITE_OOO) << (2 * c));
}

inline bool Position::castling_impeded(CastlingRight cr) const {
  return byTypeBB[ALL_PIECES] & castlingPath[cr];
}

inline Square Position::castling_rook_square(CastlingRight cr) const {
  return castlingRookSquare[cr];
}

template<PieceType Pt>
inline Bitboard Position::attacks_from(Square s) const {
  return  Pt == BISHOP || Pt == ROOK ? attacks_bb<Pt>(s, byTypeBB[ALL_PIECES])
        : Pt == QUEEN  ? attacks_from<ROOK>(s) | attacks_from<BISHOP>(s)
        : StepAttacksBB[Pt][s];
}

template<>
inline Bitboard Position::attacks_from<PAWN>(Square s, Color c) const {
  return StepAttacksBB[make_piece(c, PAWN)][s];
}

inline Bitboard Position::attacks_from(Piece pc, Square s) const {
  return attacks_bb(pc, s, byTypeBB[ALL_PIECES]);
}

inline Bitboard Position::attackers_to(Square s) const {
  return attackers_to(s, byTypeBB[ALL_PIECES]);
}

inline Bitboard Position::checkers() const {
  return st->checkersBB;
}

inline Bitboard Position::discovered_check_candidates() const {
  return check_blockers(sideToMove, ~sideToMove);
}

inline Bitboard Position::pinned_pieces(Color c) const {
  return check_blockers(c, c);
}

inline bool Position::pawn_passed(Color c, Square s) const {
  return !(pieces(~c, PAWN) & passed_pawn_mask(c, s));
}

inline bool Position::advanced_pawn_push(Move m) const {
  return   type_of(moved_piece(m)) == PAWN
        && relative_rank(sideToMove, from_sq(m)) > RANK_4;
}

inline Key Position::key() const {
  return st->key;
}

inline Key Position::pawn_key() const {
  return st->pawnKey;
}

inline Key Position::material_key() const {
  return st->materialKey;
}

inline Score Position::psq_score() const {
  return st->psq;
}

inline Value Position::non_pawn_material(Color c) const {
  return st->nonPawnMaterial[c];
}

inline int Position::game_ply() const {
  return gamePly;
}

<<<<<<< HEAD
inline bool Position::opposite_bishops() const {
=======
inline int Position::rule50_count() const {
  return st->rule50;
}

inline uint64_t Position::nodes_searched() const {
  return nodes;
}

inline void Position::set_nodes_searched(uint64_t n) {
  nodes = n;
}
>>>>>>> aea2fde6

inline bool Position::opposite_bishops() const {
  return   pieceCount[WHITE][BISHOP] == 1
        && pieceCount[BLACK][BISHOP] == 1
        && opposite_colors(pieceList[WHITE][BISHOP][0], pieceList[BLACK][BISHOP][0]);
}

inline bool Position::pawn_on_7th(Color c) const {
  return pieces(c, PAWN) & rank_bb(relative_rank(c, RANK_7));
}

inline bool Position::is_chess960() const {
  return chess960;
}

inline bool Position::capture_or_promotion(Move m) const {

  assert(is_ok(m));
  return type_of(m) != NORMAL ? type_of(m) != CASTLING : !empty(to_sq(m));
}

inline bool Position::capture(Move m) const {

  // Castling is encoded as "king captures the rook"
  assert(is_ok(m));
  return (!empty(to_sq(m)) && type_of(m) != CASTLING) || type_of(m) == ENPASSANT;
}

inline PieceType Position::captured_piece_type() const {
  return st->capturedType;
}

inline Thread* Position::this_thread() const {
  return thisThread;
}

inline void Position::put_piece(Square s, Color c, PieceType pt) {

  board[s] = make_piece(c, pt);
  byTypeBB[ALL_PIECES] |= s;
  byTypeBB[pt] |= s;
  byColorBB[c] |= s;
  index[s] = pieceCount[c][pt]++;
  pieceList[c][pt][index[s]] = s;
  pieceCount[c][ALL_PIECES]++;
}

inline void Position::move_piece(Square from, Square to, Color c, PieceType pt) {

  // index[from] is not updated and becomes stale. This works as long as index[]
  // is accessed just by known occupied squares.
  Bitboard from_to_bb = SquareBB[from] ^ SquareBB[to];
  byTypeBB[ALL_PIECES] ^= from_to_bb;
  byTypeBB[pt] ^= from_to_bb;
  byColorBB[c] ^= from_to_bb;
  board[from] = NO_PIECE;
  board[to] = make_piece(c, pt);
  index[to] = index[from];
  pieceList[c][pt][index[to]] = to;
}

inline void Position::remove_piece(Square s, Color c, PieceType pt) {

  // WARNING: This is not a reversible operation. If we remove a piece in
  // do_move() and then replace it in undo_move() we will put it at the end of
  // the list and not in its original place, it means index[] and pieceList[]
  // are not guaranteed to be invariant to a do_move() + undo_move() sequence.
  byTypeBB[ALL_PIECES] ^= s;
  byTypeBB[pt] ^= s;
  byColorBB[c] ^= s;
  /* board[s] = NO_PIECE;  Not needed, overwritten by the capturing one */
  Square lastSquare = pieceList[c][pt][--pieceCount[c][pt]];
  index[lastSquare] = index[s];
  pieceList[c][pt][index[lastSquare]] = lastSquare;
  pieceList[c][pt][pieceCount[c][pt]] = SQ_NONE;
  pieceCount[c][ALL_PIECES]--;
}

#endif // #ifndef POSITION_H_INCLUDED<|MERGE_RESOLUTION|>--- conflicted
+++ resolved
@@ -169,12 +169,8 @@
   uint64_t nodes_searched() const;
   void set_nodes_searched(uint64_t n);
   bool is_draw() const;
-<<<<<<< HEAD
-=======
-  int rule50_count() const;
   Score psq_score() const;
   Value non_pawn_material(Color c) const;
->>>>>>> aea2fde6
 
   // Position consistency check, for debugging
   bool pos_is_ok(int* step = NULL) const;
@@ -350,13 +346,6 @@
   return gamePly;
 }
 
-<<<<<<< HEAD
-inline bool Position::opposite_bishops() const {
-=======
-inline int Position::rule50_count() const {
-  return st->rule50;
-}
-
 inline uint64_t Position::nodes_searched() const {
   return nodes;
 }
@@ -364,7 +353,6 @@
 inline void Position::set_nodes_searched(uint64_t n) {
   nodes = n;
 }
->>>>>>> aea2fde6
 
 inline bool Position::opposite_bishops() const {
   return   pieceCount[WHITE][BISHOP] == 1
