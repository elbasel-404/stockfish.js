/*
  Stockfish, a UCI chess playing engine derived from Glaurung 2.1
  Copyright (C) 2004-2008 Tord Romstad (Glaurung author)
  Copyright (C) 2008-2014 Marco Costalba, Joona Kiiski, Tord Romstad

  Stockfish is free software: you can redistribute it and/or modify
  it under the terms of the GNU General Public License as published by
  the Free Software Foundation, either version 3 of the License, or
  (at your option) any later version.

  Stockfish is distributed in the hope that it will be useful,
  but WITHOUT ANY WARRANTY; without even the implied warranty of
  MERCHANTABILITY or FITNESS FOR A PARTICULAR PURPOSE.  See the
  GNU General Public License for more details.

  You should have received a copy of the GNU General Public License
  along with this program.  If not, see <http://www.gnu.org/licenses/>.
*/

#ifndef POSITION_H_INCLUDED
#define POSITION_H_INCLUDED

#include <cassert>
#include <cstddef>  // For offsetof()

#include "bitboard.h"
#include "types.h"

class Position;
struct Thread;

/// CheckInfo struct is initialized at c'tor time and keeps info used to detect
/// if a move gives check.

struct CheckInfo {

  explicit CheckInfo(const Position&);

  Bitboard dcCandidates;
  Bitboard pinned;
  Bitboard checkSq[PIECE_TYPE_NB];
  Square   ksq;
};


/// StateInfo struct stores information needed to restore a Position object to
/// its previous state when we retract a move. Whenever a move is made on the
/// board (by calling Position::do_move), a StateInfo object must be passed.

struct StateInfo {

  // Copied when making a move
  Key    pawnKey;
  Key    materialKey;
  Value  nonPawnMaterial[COLOR_NB];
  int    castlingRights;
  int    rule50;
  int    pliesFromNull;
  Score  psq;
  Square epSquare;

  // Not copied when making a move
  Key        key;
  Bitboard   checkersBB;
  PieceType  capturedType;
  StateInfo* previous;
};


/// When making a move the current StateInfo up to 'key' excluded is copied to
/// the new one. Here we calculate the quad words (64 bit) needed to be copied.
const size_t StateCopySize64 = offsetof(StateInfo, key) / sizeof(uint64_t) + 1;


/// Position class stores information regarding the board representation as
/// pieces, side to move, hash keys, castling info, etc. Important methods are
/// do_move() and undo_move(), used by the search to update node info when
/// traversing the search tree.

class Position {

  friend std::ostream& operator<<(std::ostream&, const Position&);

<<<<<<< HEAD
  // Disable the default copy constructor
  //Position(const Position&); /// Removed because it causes problems "Position pos = pos_ref;" in seach.cpp.
=======
  Position(const Position&); // Disable the default copy constructor
>>>>>>> 3cdb1cd5

public:
  static void init();

  Position() {} // To define the global object RootPos
  Position(const Position& pos, Thread* th) { *this = pos; thisThread = th; }
  Position(const std::string& f, bool c960, Thread* th) { set(f, c960, th); }
  Position& operator=(const Position&); // To assign RootPos from UCI

  // FEN string input/output
  void set(const std::string& fenStr, bool isChess960, Thread* th);
  const std::string fen() const;

  // Position representation
  Bitboard pieces() const;
  Bitboard pieces(PieceType pt) const;
  Bitboard pieces(PieceType pt1, PieceType pt2) const;
  Bitboard pieces(Color c) const;
  Bitboard pieces(Color c, PieceType pt) const;
  Bitboard pieces(Color c, PieceType pt1, PieceType pt2) const;
  Piece piece_on(Square s) const;
  Square king_square(Color c) const;
  Square ep_square() const;
  bool empty(Square s) const;
  template<PieceType Pt> int count(Color c) const;
  template<PieceType Pt> const Square* list(Color c) const;

  // Castling
  int can_castle(Color c) const;
  int can_castle(CastlingRight cr) const;
  bool castling_impeded(CastlingRight cr) const;
  Square castling_rook_square(CastlingRight cr) const;

  // Checking
  Bitboard checkers() const;
  Bitboard discovered_check_candidates() const;
  Bitboard pinned_pieces(Color c) const;

  // Attacks to/from a given square
  Bitboard attackers_to(Square s) const;
  Bitboard attackers_to(Square s, Bitboard occupied) const;
  Bitboard attacks_from(Piece pc, Square s) const;
  template<PieceType> Bitboard attacks_from(Square s) const;
  template<PieceType> Bitboard attacks_from(Square s, Color c) const;

  // Properties of moves
  bool legal(Move m, Bitboard pinned) const;
  bool pseudo_legal(const Move m) const;
  bool capture(Move m) const;
  bool capture_or_promotion(Move m) const;
  bool gives_check(Move m, const CheckInfo& ci) const;
  bool advanced_pawn_push(Move m) const;
  Piece moved_piece(Move m) const;
  PieceType captured_piece_type() const;

  // Piece specific
  bool pawn_passed(Color c, Square s) const;
  bool pawn_on_7th(Color c) const;
  bool opposite_bishops() const;

  // Doing and undoing moves
  void do_move(Move m, StateInfo& st);
  void do_move(Move m, StateInfo& st, const CheckInfo& ci, bool moveIsCheck);
  void undo_move(Move m);
  void do_null_move(StateInfo& st);
  void undo_null_move();

  // Static exchange evaluation
  Value see(Move m) const;
  Value see_sign(Move m) const;

  // Accessing hash keys
  Key key() const;
  Key key_after(Move m) const;
  Key exclusion_key() const;
  Key material_key() const;
  Key pawn_key() const;

  // Other properties of the position
  Color side_to_move() const;
  Phase game_phase() const;
  int game_ply() const;
  bool is_chess960() const;
  Thread* this_thread() const;
  uint64_t nodes_searched() const;
  void set_nodes_searched(uint64_t n);
  bool is_draw() const;
  Score psq_score() const;
  Value non_pawn_material(Color c) const;

  // Position consistency check, for debugging
  bool pos_is_ok(int* step = NULL) const;
  void flip();

private:
  // Initialization helpers (used while setting up a position)
  void clear();
  void set_castling_right(Color c, Square rfrom);
  void set_state(StateInfo* si) const;

  // Other helpers
  Bitboard check_blockers(Color c, Color kingColor) const;
  void put_piece(Square s, Color c, PieceType pt);
  void remove_piece(Square s, Color c, PieceType pt);
  void move_piece(Square from, Square to, Color c, PieceType pt);
  template<bool Do>
  void do_castling(Square from, Square& to, Square& rfrom, Square& rto);

  // Data members
  Piece board[SQUARE_NB];
  Bitboard byTypeBB[PIECE_TYPE_NB];
  Bitboard byColorBB[COLOR_NB];
  int pieceCount[COLOR_NB][PIECE_TYPE_NB];
  Square pieceList[COLOR_NB][PIECE_TYPE_NB][16];
  int index[SQUARE_NB];
  int castlingRightsMask[SQUARE_NB];
  Square castlingRookSquare[CASTLING_RIGHT_NB];
  Bitboard castlingPath[CASTLING_RIGHT_NB];
  StateInfo startState;
  uint64_t nodes;
  int gamePly;
  Color sideToMove;
  Thread* thisThread;
  StateInfo* st;
  bool chess960;
};

inline Color Position::side_to_move() const {
  return sideToMove;
}

inline bool Position::empty(Square s) const {
  return board[s] == NO_PIECE;
}

inline Piece Position::piece_on(Square s) const {
  return board[s];
}

inline Piece Position::moved_piece(Move m) const {
  return board[from_sq(m)];
}

inline Bitboard Position::pieces() const {
  return byTypeBB[ALL_PIECES];
}

inline Bitboard Position::pieces(PieceType pt) const {
  return byTypeBB[pt];
}

inline Bitboard Position::pieces(PieceType pt1, PieceType pt2) const {
  return byTypeBB[pt1] | byTypeBB[pt2];
}

inline Bitboard Position::pieces(Color c) const {
  return byColorBB[c];
}

inline Bitboard Position::pieces(Color c, PieceType pt) const {
  return byColorBB[c] & byTypeBB[pt];
}

inline Bitboard Position::pieces(Color c, PieceType pt1, PieceType pt2) const {
  return byColorBB[c] & (byTypeBB[pt1] | byTypeBB[pt2]);
}

template<PieceType Pt> inline int Position::count(Color c) const {
  return pieceCount[c][Pt];
}

template<PieceType Pt> inline const Square* Position::list(Color c) const {
  return pieceList[c][Pt];
}

inline Square Position::king_square(Color c) const {
  return pieceList[c][KING][0];
}

inline Square Position::ep_square() const {
  return st->epSquare;
}

inline int Position::can_castle(CastlingRight cr) const {
  return st->castlingRights & cr;
}

inline int Position::can_castle(Color c) const {
  return st->castlingRights & ((WHITE_OO | WHITE_OOO) << (2 * c));
}

inline bool Position::castling_impeded(CastlingRight cr) const {
  return byTypeBB[ALL_PIECES] & castlingPath[cr];
}

inline Square Position::castling_rook_square(CastlingRight cr) const {
  return castlingRookSquare[cr];
}

template<PieceType Pt>
inline Bitboard Position::attacks_from(Square s) const {
  return  Pt == BISHOP || Pt == ROOK ? attacks_bb<Pt>(s, byTypeBB[ALL_PIECES])
        : Pt == QUEEN  ? attacks_from<ROOK>(s) | attacks_from<BISHOP>(s)
        : StepAttacksBB[Pt][s];
}

template<>
inline Bitboard Position::attacks_from<PAWN>(Square s, Color c) const {
  return StepAttacksBB[make_piece(c, PAWN)][s];
}

inline Bitboard Position::attacks_from(Piece pc, Square s) const {
  return attacks_bb(pc, s, byTypeBB[ALL_PIECES]);
}

inline Bitboard Position::attackers_to(Square s) const {
  return attackers_to(s, byTypeBB[ALL_PIECES]);
}

inline Bitboard Position::checkers() const {
  return st->checkersBB;
}

inline Bitboard Position::discovered_check_candidates() const {
  return check_blockers(sideToMove, ~sideToMove);
}

inline Bitboard Position::pinned_pieces(Color c) const {
  return check_blockers(c, c);
}

inline bool Position::pawn_passed(Color c, Square s) const {
  return !(pieces(~c, PAWN) & passed_pawn_mask(c, s));
}

inline bool Position::advanced_pawn_push(Move m) const {
  return   type_of(moved_piece(m)) == PAWN
        && relative_rank(sideToMove, from_sq(m)) > RANK_4;
}

inline Key Position::key() const {
  return st->key;
}

inline Key Position::pawn_key() const {
  return st->pawnKey;
}

inline Key Position::material_key() const {
  return st->materialKey;
}

inline Score Position::psq_score() const {
  return st->psq;
}

inline Value Position::non_pawn_material(Color c) const {
  return st->nonPawnMaterial[c];
}

inline int Position::game_ply() const {
  return gamePly;
}

inline uint64_t Position::nodes_searched() const {
  return nodes;
}

inline void Position::set_nodes_searched(uint64_t n) {
  nodes = n;
}

inline bool Position::opposite_bishops() const {
  return   pieceCount[WHITE][BISHOP] == 1
        && pieceCount[BLACK][BISHOP] == 1
        && opposite_colors(pieceList[WHITE][BISHOP][0], pieceList[BLACK][BISHOP][0]);
}

inline bool Position::pawn_on_7th(Color c) const {
  return pieces(c, PAWN) & rank_bb(relative_rank(c, RANK_7));
}

inline bool Position::is_chess960() const {
  return chess960;
}

inline bool Position::capture_or_promotion(Move m) const {

  assert(is_ok(m));
  return type_of(m) != NORMAL ? type_of(m) != CASTLING : !empty(to_sq(m));
}

inline bool Position::capture(Move m) const {

  // Castling is encoded as "king captures the rook"
  assert(is_ok(m));
  return (!empty(to_sq(m)) && type_of(m) != CASTLING) || type_of(m) == ENPASSANT;
}

inline PieceType Position::captured_piece_type() const {
  return st->capturedType;
}

inline Thread* Position::this_thread() const {
  return thisThread;
}

inline void Position::put_piece(Square s, Color c, PieceType pt) {

  board[s] = make_piece(c, pt);
  byTypeBB[ALL_PIECES] |= s;
  byTypeBB[pt] |= s;
  byColorBB[c] |= s;
  index[s] = pieceCount[c][pt]++;
  pieceList[c][pt][index[s]] = s;
  pieceCount[c][ALL_PIECES]++;
}

inline void Position::move_piece(Square from, Square to, Color c, PieceType pt) {

  // index[from] is not updated and becomes stale. This works as long as index[]
  // is accessed just by known occupied squares.
  Bitboard from_to_bb = SquareBB[from] ^ SquareBB[to];
  byTypeBB[ALL_PIECES] ^= from_to_bb;
  byTypeBB[pt] ^= from_to_bb;
  byColorBB[c] ^= from_to_bb;
  board[from] = NO_PIECE;
  board[to] = make_piece(c, pt);
  index[to] = index[from];
  pieceList[c][pt][index[to]] = to;
}

inline void Position::remove_piece(Square s, Color c, PieceType pt) {

  // WARNING: This is not a reversible operation. If we remove a piece in
  // do_move() and then replace it in undo_move() we will put it at the end of
  // the list and not in its original place, it means index[] and pieceList[]
  // are not guaranteed to be invariant to a do_move() + undo_move() sequence.
  byTypeBB[ALL_PIECES] ^= s;
  byTypeBB[pt] ^= s;
  byColorBB[c] ^= s;
  /* board[s] = NO_PIECE;  Not needed, overwritten by the capturing one */
  Square lastSquare = pieceList[c][pt][--pieceCount[c][pt]];
  index[lastSquare] = index[s];
  pieceList[c][pt][index[lastSquare]] = lastSquare;
  pieceList[c][pt][pieceCount[c][pt]] = SQ_NONE;
  pieceCount[c][ALL_PIECES]--;
}

#endif // #ifndef POSITION_H_INCLUDED<|MERGE_RESOLUTION|>--- conflicted
+++ resolved
@@ -81,12 +81,8 @@
 
   friend std::ostream& operator<<(std::ostream&, const Position&);
 
-<<<<<<< HEAD
   // Disable the default copy constructor
-  //Position(const Position&); /// Removed because it causes problems "Position pos = pos_ref;" in seach.cpp.
-=======
-  Position(const Position&); // Disable the default copy constructor
->>>>>>> 3cdb1cd5
+  //Position(const Position&); /// Stockfish.js: Removed because it causes problems "Position pos = pos_ref;" in seach.cpp.
 
 public:
   static void init();
