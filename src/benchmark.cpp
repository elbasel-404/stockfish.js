--- conflicted
+++ resolved
@@ -66,16 +66,6 @@
   "8/3p3B/5p2/5P2/p7/PP5b/k7/6K1 w - - 0 1",
 
   // 5-man positions
-<<<<<<< HEAD
-  "8/8/8/8/5kp1/P7/8/1K1N4 w - - 0 1", // Kc2 - mate
-  "8/8/8/5N2/8/p7/8/2NK3k w - - 0 1", // Na2 - mate
-  "8/3k4/8/8/8/4B3/4KB2/2B5 w - - 0 1", // draw
-
-  // 6-man positions
-  "8/8/1P6/5pr1/8/4R3/7k/2K5 w - - 0 1", // Re5 - mate
-  "8/2p4P/8/kr6/6R1/8/8/1K6 w - - 0 1", // Ka2 - mate
-  "8/8/3P3k/8/1p6/8/1P6/1K3n2 b - - 0 1", // Nd2 - draw
-=======
   "8/8/8/8/5kp1/P7/8/1K1N4 w - - 0 1",     // Kc2 - mate
   "8/8/8/5N2/8/p7/8/2NK3k w - - 0 1",      // Na2 - mate
   "8/3k4/8/8/8/4B3/4KB2/2B5 w - - 0 1",    // draw
@@ -84,7 +74,6 @@
   "8/8/1P6/5pr1/8/4R3/7k/2K5 w - - 0 1",   // Re5 - mate
   "8/2p4P/8/kr6/6R1/8/8/1K6 w - - 0 1",    // Ka2 - mate
   "8/8/3P3k/8/1p6/8/1P6/1K3n2 b - - 0 1",  // Nd2 - draw
->>>>>>> d222fe47
 
   // 7-man positions
   "8/R7/2q5/8/6k1/8/1P5p/K6R w - - 0 124", // Draw
